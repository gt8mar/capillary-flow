"""
Segment Frog

This script performs segmentation on an image of a frog using the Segment Anything Model (SAM). 
It allows for segmentation based on user input (point, box, or two points) and analyzes the segmented 
frog to determine the redness of different areas. The script also includes quality control checks 
for lighting and contrast.

Steps:
1. Load the Segment Anything Model (SAM).
2. Load an image (supports JPG, PNG, and RAW formats like CR2).
3. Add SAM to the code.
4. Run SAM.
5. Input either a point, a box, or two points to segment the frog.
6. Outputs:
    - Masks: A collection of points representing the segmented areas.
    - Scores: Confidence scores for the segmentation.
    - Logits: Raw prediction values (check what this is).
7. Analyze the segmented frog:
    - Determine how red the frog is.
    - Separate RGB channels and name them.
    - Compare green and red channels.
    - Identify areas that are more red than others.
    - Segment more parts of the frog and check those.
    - Analyze if the inside is more red than the outside (using radial circles).
    - Skeletonize the frog image.
8. Quality control:
    - Assess the evenness of the light (background and on the frog).
    - Generate row light profile and average across rows.
    - Generate column light profile and average across columns.
    - Normalize contrast.
    - Compare background colors and contrast.

Things to remember:
- Separate RGB channels and name them.
"""

import cv2
import numpy as np
import matplotlib.pyplot as plt
import os, sys
import platform
from src.config import get_paths
import rawpy  # For handling RAW files
import imageio

# Get paths at module level for use in functions
PATHS = get_paths()

def load_image(image_path):
    """Load an image file, supporting both regular formats and RAW files.
    
    Args:
        image_path (str): Path to the image file
        
    Returns:
        tuple: (numpy.ndarray, numpy.ndarray) - The loaded image in BGR format (for OpenCV) and RGB format
    """
    # Check file extension
    _, ext = os.path.splitext(image_path)
    ext = ext.lower()
    
    if ext in ['.cr2', '.cr3', '.nef', '.arw', '.dng']:  # RAW formats
        try:
            print(f"Loading RAW file: {image_path}")
            # Use rawpy to open and process the RAW file
            with rawpy.imread(image_path) as raw:
                # Get the raw data with minimal processing
                rgb = raw.postprocess(
                    use_camera_wb=False,  # Don't use camera white balance
                    no_auto_bright=True,  # Don't auto-adjust brightness
                    output_bps=16,        # 16-bit output
                    gamma=(1, 1),         # Linear gamma (no gamma correction)
                    user_flip=0           # Don't flip the image
                )
                
                # Convert to 8-bit for consistency with JPEG processing
                rgb = (rgb / 256).astype(np.uint8)
                
                # Convert RGB to BGR for OpenCV compatibility
                bgr = cv2.cvtColor(rgb, cv2.COLOR_RGB2BGR)
                
                return bgr, rgb
        except Exception as e:
            print(f"Error loading RAW file: {e}")
            return None, None
    else:  # Regular image formats (JPEG, PNG, etc.)
        bgr = cv2.imread(image_path)
        if bgr is None:
            print(f"Could not load image from {image_path}")
            return None, None
        
        # Convert BGR to RGB
        rgb = cv2.cvtColor(bgr, cv2.COLOR_BGR2RGB)
        return bgr, rgb

def main(frog_path, plot=False):
    """Main function to analyze a frog image.
    
    Args:
        frog_path (str): Path to the frog image
        plot (bool): Whether to display plots
    """
    # Extract filename without extension for output files
    base_filename = os.path.splitext(os.path.basename(frog_path))[0]
    print(f'Analyzing {base_filename}')
    
    # Determine full path
    download_path = "C://Users//gt8ma//Downloads//whole-frog//"
    full_path = os.path.join(download_path, frog_path)
    
    # Load the image using the new function
    image_bgr, image_rgb = load_image(full_path)
    
    if image_bgr is None:
        print(f"Failed to load image: {frog_path}")
        return
    
    # Always use existing masks if available
    analyze_frog(image_bgr, image_rgb, base_filename, plot, use_existing_mask=True)
    # quality_control(image_bgr)

def load_sam():
    # Load the Segment Anything Model (SAM)
    pass

def add_sam_to_code():
    # Add SAM to the code
    pass

def run_sam(image):
    # Run SAM
    # Input either a point, a box, or two points to segment the frog
    # Outputs: Masks, Scores, Logits
    return 0, 0, 0

def analyze_radial_regions(frog_mask, red_ratio, image_rgb, base_filename="frog", plot=False, output_dir=None):
    """Analyze the redness of concentric regions of the frog from center outward.
    
    Args:
        frog_mask (np.ndarray): Binary mask of the frog
        red_ratio (np.ndarray): Array containing red ratio values (R/RGB)
        image_rgb (np.ndarray): RGB image of the frog
        base_filename (str): Base filename for saving output files
        plot (bool): Whether to display plots
        output_dir (str): Directory to save output files
        
    Returns:
        tuple: Region red ratios (region_1_red_ratio, region_2_red_ratio, 
                region_3_red_ratio, region_4_red_ratio)
    """
    # Find the center of the frog
    y_coords, x_coords = np.where(frog_mask)
    center_y = np.mean(y_coords)
    center_x = np.mean(x_coords)
    
    # Calculate distances from each frog pixel to the center
    distances = np.sqrt((y_coords - center_y)**2 + (x_coords - center_x)**2)
    
    # Sort the pixels by distance
    sorted_indices = np.argsort(distances)
    num_pixels = len(sorted_indices)
    
    # Divide into 4 regions
    region_size = num_pixels // 4
    
    # Get the red ratio values for each region
    region_values = []
    region_rg_values = []  # Red/(Red+Green) values
    
    # Extract red and green channels
    r_channel = image_rgb[:, :, 0].astype(float)
    g_channel = image_rgb[:, :, 1].astype(float)
    
    # Calculate Red/(Red+Green) ratio
    rg_sum = r_channel + g_channel
    rg_sum[rg_sum == 0] = 1  # Avoid division by zero
    red_rg_ratio = r_channel / rg_sum
    
    for i in range(4):
        start_idx = i * region_size
        end_idx = (i + 1) * region_size if i < 3 else num_pixels
        region_indices = sorted_indices[start_idx:end_idx]
        region_y = y_coords[region_indices]
        region_x = x_coords[region_indices]
        
        # Calculate R/RGB ratio for this region
        region_red_ratios = red_ratio[region_y, region_x]
        region_values.append(np.mean(region_red_ratios))
        
        # Calculate R/(R+G) ratio for this region
        region_rg_ratios = red_rg_ratio[region_y, region_x]
        region_rg_values.append(np.mean(region_rg_ratios))
    
    # Make bar plot of the red ratios
    plt.figure(figsize=(10, 6))
    
    # Set up bar positions
    x = np.arange(4)
    width = 0.35
    
    # Create grouped bar chart
    plt.bar(x - width/2, region_values, width, label='Red/(Red+Green+Blue)')
    plt.bar(x + width/2, region_rg_values, width, label='Red/(Red+Green)')
    
    plt.xlabel('Region (Center to Edge)')
    plt.ylabel('Ratio Value')
    plt.title('Red Ratios by Region (Center to Edge)')
    plt.xticks(x, ['Region 1\n(Center)', 'Region 2', 'Region 3', 'Region 4\n(Edge)'])
    plt.legend()
    plt.grid(axis='y', linestyle='--', alpha=0.7)
    
    # Use output_dir if provided, otherwise use current directory
    if output_dir is None:
        output_path = f'{base_filename}_regions.png'
    else:
        output_path = os.path.join(output_dir, f'{base_filename}_regions.png')
    
    plt.savefig(output_path)
    if plot:
        plt.show()
    else:
        plt.close()
    
    return tuple(region_values), tuple(region_rg_values)

def analyze_rgb_by_region(frog_mask, image_rgb, base_filename="frog", plot=False, output_dir=None):
    """Analyze the pure RGB values of concentric regions of the frog from center outward.
    
    Args:
        frog_mask (np.ndarray): Binary mask of the frog
        image_rgb (np.ndarray): RGB image of the frog
        base_filename (str): Base filename for saving output files
        plot (bool): Whether to display plots
        output_dir (str): Directory to save output files
        
    Returns:
        tuple: Region RGB values (r_values, g_values, b_values)
    """
    # Find the center of the frog
    y_coords, x_coords = np.where(frog_mask)
    center_y = np.mean(y_coords)
    center_x = np.mean(x_coords)
    
    # Calculate distances from each frog pixel to the center
    distances = np.sqrt((y_coords - center_y)**2 + (x_coords - center_x)**2)
    
    # Sort the pixels by distance
    sorted_indices = np.argsort(distances)
    num_pixels = len(sorted_indices)
    
    # Divide into 4 regions
    region_size = num_pixels // 4
    
    # Extract RGB channels
    r_channel = image_rgb[:, :, 0].astype(float)
    g_channel = image_rgb[:, :, 1].astype(float)
    b_channel = image_rgb[:, :, 2].astype(float)
    
    # Get the RGB values for each region
    r_values = []
    g_values = []
    b_values = []
    
    for i in range(4):
        start_idx = i * region_size
        end_idx = (i + 1) * region_size if i < 3 else num_pixels
        region_indices = sorted_indices[start_idx:end_idx]
        region_y = y_coords[region_indices]
        region_x = x_coords[region_indices]
        
        # Calculate average RGB values for this region
        r_values.append(np.mean(r_channel[region_y, region_x]))
        g_values.append(np.mean(g_channel[region_y, region_x]))
        b_values.append(np.mean(b_channel[region_y, region_x]))
    
    # Make bar plot of the RGB values
    plt.figure(figsize=(10, 6))
    
    # Set up bar positions
    x = np.arange(4)
    width = 0.25
    
    # Create grouped bar chart
    plt.bar(x - width, r_values, width, color='red', label='Red')
    plt.bar(x, g_values, width, color='green', label='Green')
    plt.bar(x + width, b_values, width, color='blue', label='Blue')
    
    plt.xlabel('Region (Center to Edge)')
    plt.ylabel('Average Channel Value (0-255)')
    plt.title('RGB Channel Values by Region (Center to Edge)')
    plt.xticks(x, ['Region 1\n(Center)', 'Region 2', 'Region 3', 'Region 4\n(Edge)'])
    plt.legend()
    plt.grid(axis='y', linestyle='--', alpha=0.7)
    
    # Use output_dir if provided, otherwise use current directory
    if output_dir is None:
        output_path = f'{base_filename}_rgb_regions.png'
    else:
        output_path = os.path.join(output_dir, f'{base_filename}_rgb_regions.png')
    
    plt.savefig(output_path)
    if plot:
        plt.show()
    else:
        plt.close()
    
    return tuple(r_values), tuple(g_values), tuple(b_values)

def analyze_frog(image_bgr, image_rgb=None, base_filename="frog", plot=False, use_existing_mask=True):
    """ Analyze the segmented frog

    Args:
        image_bgr (numpy.ndarray): The image of the frog in BGR format (for OpenCV).
        image_rgb (numpy.ndarray, optional): The image in RGB format. If None, will be converted from BGR.
        base_filename (str): Base filename for saving output files
        plot (bool): Whether to display plots
        use_existing_mask (bool): Whether to use an existing mask file

    Returns:
        dict: A dictionary containing the following keys:
            - 'red_ratio': The red ratio of the frog.
            - 'red_minus_green': The red minus green of the frog.
            - 'red_ratio_by_region': The red ratio of the frog by region.
            - 'red_rg_ratio_by_region': The red/(red+green) ratio by region.
            - 'rgb_by_region': The RGB values by region.
    """
    # If RGB image is not provided, convert from BGR
    if image_rgb is None:
        image_rgb = cv2.cvtColor(image_bgr, cv2.COLOR_BGR2RGB)
    
    # Separate RGB channels
    r_channel = image_rgb[:, :, 0]
    g_channel = image_rgb[:, :, 1]
    b_channel = image_rgb[:, :, 2]
    
    # Create or load a mask for the frog
    if use_existing_mask:
        # Look for an existing mask file
        mask_filename = os.path.join(PATHS['frog_segmented'], f"{base_filename}_mask.png")
        
        if os.path.exists(mask_filename):
            print(f"Using existing mask: {mask_filename}")
            mask_image = cv2.imread(mask_filename, cv2.IMREAD_GRAYSCALE)
            frog_mask = mask_image > 0
        else:
            print(f"Warning: Mask file not found: {mask_filename}")
            print("Falling back to automatic masking")
            # Fall back to automatic masking
            use_existing_mask = False
    
    if not use_existing_mask:
        # Create a simple mask based on white background
        if image_bgr.shape[2] == 4:  # Image has alpha channel
            frog_mask = image_bgr[:, :, 3] > 0
        else:
            gray = cv2.cvtColor(image_bgr, cv2.COLOR_BGR2GRAY)
            _, frog_mask = cv2.threshold(gray, 240, 255, cv2.THRESH_BINARY_INV)
            frog_mask = frog_mask > 0
    
    # Calculate redness metrics
    # 1. Red minus green (higher values indicate more red than green)
    red_minus_green = r_channel.astype(int) - g_channel.astype(int)
    
    # 2. Red ratio (red / (red + green + blue))
    rgb_sum = r_channel.astype(float) + g_channel.astype(float) + b_channel.astype(float)
    # Avoid division by zero
    rgb_sum[rgb_sum == 0] = 1
    red_ratio = r_channel.astype(float) / rgb_sum
    
    # Apply the frog mask to the metrics
    red_minus_green_masked = np.zeros_like(red_minus_green)
    red_minus_green_masked[frog_mask] = red_minus_green[frog_mask]
    
    red_ratio_masked = np.zeros_like(red_ratio)
    red_ratio_masked[frog_mask] = red_ratio[frog_mask]
    
    # Create a heatmap of redness
    # Normalize red_minus_green for better visualization
    red_minus_green_norm = red_minus_green_masked.astype(float)
    if np.max(red_minus_green_norm) > np.min(red_minus_green_norm):
        red_minus_green_norm = (red_minus_green_norm - np.min(red_minus_green_norm)) / (np.max(red_minus_green_norm) - np.min(red_minus_green_norm))
    
    # Create a colormap for the heatmap
    heatmap = np.zeros((red_minus_green_norm.shape[0], red_minus_green_norm.shape[1], 3), dtype=np.uint8)
    heatmap[:, :, 0] = (255 * red_minus_green_norm).astype(np.uint8)  # Red channel
    
    # Use the paths from config
    output_dir = PATHS['frog_analysis']
    
    # Analyze inside vs outside redness
    region_rgb_ratios, region_rg_ratios = analyze_radial_regions(frog_mask, red_ratio, image_rgb, base_filename, plot, output_dir)
    
    # Analyze pure RGB values by region
    r_values, g_values, b_values = analyze_rgb_by_region(frog_mask, image_rgb, base_filename, plot, output_dir)
    
    # Plot the results
    plt.figure(figsize=(15, 12))
    
    # Original image with mask overlay
    plt.subplot(3, 2, 1)
    plt.imshow(image_rgb)
    # Add mask overlay
    mask_overlay = np.zeros((image_rgb.shape[0], image_rgb.shape[1], 4))
    mask_overlay[frog_mask] = [1, 0, 0, 0.3]  # Red with 30% transparency
    plt.imshow(mask_overlay)
    plt.title('Original Image with Mask')
    plt.axis('off')
    
    # Individual channels
    plt.subplot(3, 2, 2)
    plt.imshow(r_channel, cmap='Reds')
    plt.title('Red Channel')
    plt.axis('off')
    
    # Red minus green heatmap
    plt.subplot(3, 2, 3)
    plt.imshow(red_minus_green_masked, cmap='hot')
    plt.colorbar(label='Red - Green')
    plt.title('Red Minus Green')
    plt.axis('off')
    
    # Red ratio heatmap
    plt.subplot(3, 2, 4)
    plt.imshow(red_ratio_masked, cmap='hot')
    plt.colorbar(label='Red Ratio')
    plt.title('Red Ratio (R / RGB)')
    plt.axis('off')
    
    # Bar plot of the red ratios    
    plt.subplot(3, 2, 5)
    x = np.arange(4)
    width = 0.35
    plt.bar(x - width/2, region_rgb_ratios, width, label='R/(R+G+B)')
    plt.bar(x + width/2, region_rg_ratios, width, label='R/(R+G)')
    plt.title('Red Ratios by Region')
    plt.xlabel('Region (Center to Edge)')
    plt.ylabel('Ratio Value')
    plt.xticks(x, ['R1', 'R2', 'R3', 'R4'])
    plt.legend()
    
    # Bar plot of the RGB values
    plt.subplot(3, 2, 6)
    width = 0.25
    plt.bar(x - width, r_values, width, color='red', label='Red')
    plt.bar(x, g_values, width, color='green', label='Green')
    plt.bar(x + width, b_values, width, color='blue', label='Blue')
    plt.title('RGB Channel Values by Region')
    plt.xlabel('Region (Center to Edge)')
    plt.ylabel('Channel Value')
    plt.xticks(x, ['R1', 'R2', 'R3', 'R4'])
    plt.legend()
    
    plt.tight_layout()
    plt.savefig(os.path.join(output_dir, f'{base_filename}_analysis.png'))
    if plot:
        plt.show()
    else:
        plt.close()
    
    # Print analysis results
    print(f"Average red ratio in the frog: {np.mean(red_ratio[frog_mask]):.3f}")
    print(f"Average R/(R+G+B) ratio by region (center to edge):")
    for i, ratio in enumerate(region_rgb_ratios):
        print(f"  Region {i+1}: {ratio:.3f}")
    print(f"Average R/(R+G) ratio by region (center to edge):")
    for i, ratio in enumerate(region_rg_ratios):
        print(f"  Region {i+1}: {ratio:.3f}")
    print(f"Average RGB values by region (center to edge):")
    for i in range(4):
        print(f"  Region {i+1}: R={r_values[i]:.1f}, G={g_values[i]:.1f}, B={b_values[i]:.1f}")

    # Return the results
    return {
        'red_ratio': red_ratio_masked,
        'red_minus_green': red_minus_green_masked,
        'red_ratio_by_region': region_rgb_ratios,
        'red_rg_ratio_by_region': region_rg_ratios,
        'rgb_by_region': (r_values, g_values, b_values)
    }

def quality_control(image):
    # Quality control
    # Assess the evenness of the light (background and on the frog)
    # Generate row light profile and average across rows
    # Generate column light profile and average across columns
    # Normalize contrast
    # Compare background colors and contrast
    pass

if __name__ == "__main__":
<<<<<<< HEAD
    download_path = "C://Users//gt8ma//Downloads//whole-frog//"
    
    # Process both JPG and CR2 files
    supported_extensions = ['.jpg', '.jpeg', '.cr2', '.cr3']
    
    for file in os.listdir(download_path):
        _, ext = os.path.splitext(file)
        if ext.lower() in supported_extensions:
            print(f"Processing {file}")
            main(file, plot=False)
=======
    for file in os.listdir(os.path.join(PATHS['downloads'], "whole-frog")):
        if file.endswith(".JPG" or ".jpg" or ".png" or ".cr2" or ".CR2"):
            print(file)
            main(file, plot = False)
>>>>>>> 1e5aba8c
<|MERGE_RESOLUTION|>--- conflicted
+++ resolved
@@ -489,20 +489,7 @@
     pass
 
 if __name__ == "__main__":
-<<<<<<< HEAD
-    download_path = "C://Users//gt8ma//Downloads//whole-frog//"
-    
-    # Process both JPG and CR2 files
-    supported_extensions = ['.jpg', '.jpeg', '.cr2', '.cr3']
-    
-    for file in os.listdir(download_path):
-        _, ext = os.path.splitext(file)
-        if ext.lower() in supported_extensions:
-            print(f"Processing {file}")
-            main(file, plot=False)
-=======
     for file in os.listdir(os.path.join(PATHS['downloads'], "whole-frog")):
         if file.endswith(".JPG" or ".jpg" or ".png" or ".cr2" or ".CR2"):
             print(file)
-            main(file, plot = False)
->>>>>>> 1e5aba8c
+            main(file, plot = False)