import os, platform
import pandas as pd
import numpy as np
import matplotlib.pyplot as plt
import matplotlib.colors as mcolors
from matplotlib.patches import Patch
from matplotlib.cm import ScalarMappable
import seaborn as sns
from scipy.integrate import simps, trapezoid
from scipy.stats import skew, kurtosis, wilcoxon, mannwhitneyu, kstest, ks_2samp, ks_1samp, wasserstein_distance
from scipy import stats
import statsmodels.api as sm
from statsmodels.formula.api import ols
from src.tools.parse_filename import parse_filename
from sklearn.utils import resample
from sklearn.linear_model import LogisticRegression, LinearRegression, LassoCV
from sklearn.model_selection import train_test_split, cross_val_predict, cross_val_score
from sklearn.metrics import accuracy_score, confusion_matrix, make_scorer
from sklearn.preprocessing import StandardScaler
from sklearn.pipeline import make_pipeline
from sklearn.metrics import accuracy_score, roc_auc_score, auc, confusion_matrix, roc_curve, recall_score, precision_score, f1_score, r2_score, mean_squared_error, precision_recall_curve
from sklearn.ensemble import RandomForestClassifier
import matplotlib as mpl
from matplotlib.font_manager import FontProperties
from matplotlib.colors import to_rgb, LinearSegmentedColormap
import matplotlib.ticker as ticker
import colorsys
import matplotlib.patches as mpatches
import datetime
import statsmodels.formula.api as smf

# Get the hostname of the computer
hostname = platform.node()

# Dictionary mapping hostnames to folder paths
cap_flow_folder_paths = {
    "LAPTOP-I5KTBOR3": 'C:\\Users\\gt8ma\\capillary-flow',
    "ComputerName2": "C:\\Users\\gt8mar\\capillary-flow",
    "ComputerName3": "C:\\Users\\ejerison\\capillary-flow",
    # Add more computers as needed
}
default_folder_path = "/hpc/projects/capillary-flow"


# Determine the folder path based on the hostname
cap_flow_path = cap_flow_folder_paths.get(hostname, default_folder_path)


# #For editable text. Except latex text is still shapes sadly
# mpl.rcParams['pdf.fonttype'] = 42
# mpl.rcParams['ps.fonttype'] = 42
# sns.set_style("whitegrid")
# font = {'size' : 6}
# lines = {'linewidth' : 0.5}
# fig = {'figsize' : (2.5, 1.5)}
# mpl.rc('font', **font)
# mpl.rc('lines', **lines)
# mpl.rc('figure', **fig)
# #Set style
# sns.set_theme(style="whitegrid", palette="pastel", color_codes=True)


def to_rgb(hex_color):
    """Converts a hex color to an RGB tuple."""
    hex_color = hex_color.lstrip('#')
    lv = len(hex_color)
    return tuple(int(hex_color[i:i + lv // 3], 16) / 255.0 for i in range(0, lv, lv // 3))

def create_monochromatic_palette(base_color, n_colors=5):
    """Creates a monochromatic palette based on the given color."""
    rgb = to_rgb(base_color)
    h, l, s = colorsys.rgb_to_hls(*rgb)
    
    colors = []
    # Increasing the spread for more distinct colors
    lightness_increment = 0.4 / (n_colors - 1)  # Adjust the 0.4 value to increase or decrease contrast
    for i in range(n_colors):
        l_new = max(0, min(1, l + (i - n_colors / 2) * lightness_increment))
        rgb_new = colorsys.hls_to_rgb(h, l_new, s)
        colors.append(rgb_new)
    # plot all the colors in the set:
    # for color in colors:
    #     plt.axhspan(0, 1, color=color)
    #     plt.show()
    return colors

def adjust_saturation_of_colors(color_list, saturation_scale=10):
    """Adjusts the saturation of a list of RGB colors."""
    adjusted_colors = []
    for color in color_list:
        h, l, s = colorsys.rgb_to_hls(*color)
        s_new = max(0, min(1, s + saturation_scale))
        rgb_new = colorsys.hls_to_rgb(h, l, s_new)
        adjusted_colors.append(rgb_new)
    return adjusted_colors

def adjust_brightness_of_colors(color_list, brightness_scale=0.1):
    """Adjusts the brightness (lightness) of a list of RGB colors."""
    adjusted_colors = []
    for color in color_list:
        h, l, s = colorsys.rgb_to_hls(*color)
        l_new = max(0, min(1, l + brightness_scale))
        rgb_new = colorsys.hls_to_rgb(h, l_new, s)
        adjusted_colors.append(rgb_new)
    return adjusted_colors


# Function to calculate mean, standard error, and 95% CI
def calculate_stats(group, ci_percentile = 95, dimensionless = False):
    if dimensionless:
        mean = group['Dimensionless Velocity'].mean()
        sem = stats.sem(group['Dimensionless Velocity'])
        ci = 1.96 * sem
        return pd.Series({'Mean Dimensionless Velocity': mean, 'Lower Bound': mean - ci, 'Upper Bound': mean + ci})
    else:
        mean = group['Corrected Velocity'].mean()
        sem = stats.sem(group['Corrected Velocity'])
        ci = 1.96 * sem
        return pd.Series({'Mean Velocity': mean, 'Lower Bound': mean - ci, 'Upper Bound': mean + ci})




def plot_CI(df, variable='Age', method='bootstrap', n_iterations=1000, 
            ci_percentile=99.5, write=True, dimensionless=False, video_median=False):
    """Plots the mean/median and CI for the variable of interest, with KS statistic.

    This function creates a plot comparing different groups based on the specified
    variable, showing either mean or median values with confidence intervals and
    calculating the two-way KS statistic between group distributions.

    Args:
        df (pd.DataFrame): The dataframe containing the data to be plotted.
        variable (str, optional): The variable to group by. Options are 'Age', 'SYS_BP', or 'Sex'. Defaults to 'Age'.
        method (str, optional): The method for calculating CI. Options are 'bootstrap' or 't-distribution'. Defaults to 'bootstrap'.
        n_iterations (int, optional): The number of iterations for bootstrap method. Defaults to 1000.
        ci_percentile (float, optional): The percentile for the confidence interval. Defaults to 99.5.
        write (bool, optional): Whether to write the plot to a file. Defaults to True.
        dimensionless (bool, optional): Whether to plot dimensionless velocity. Defaults to False.
        video_median (bool, optional): Whether to use video medians. Defaults to False.

    Returns:
        int: 0 if the plot was created successfully.

    Raises:
        ValueError: If an unsupported variable is specified.

    Note:
        This function assumes the existence of helper functions `calculate_median_ci` and `calculate_stats`.
        It also requires the Source Sans 3 font to be installed and accessible.
    """
    # Set up style and font
    sns.set_style("whitegrid")
    source_sans = FontProperties(fname='C:\\Users\\gt8mar\\Downloads\\Source_Sans_3\\static\\SourceSans3-Regular.ttf')
    
    plt.rcParams.update({
        'pdf.fonttype': 42, 'ps.fonttype': 42,
        'font.size': 7, 'axes.labelsize': 7,
        'xtick.labelsize': 6, 'ytick.labelsize': 6,
        'legend.fontsize': 5, 'lines.linewidth': 0.5
    })

    # Set color palette based on variable
    if variable == 'Age':
        base_color = '#1f77b4'##3FCA54''BDE4A7 #A1E5AB
    elif variable == 'SYS_BP':
        base_color = '2ca02c'#80C6C3 #ff7f0e
    elif variable == 'Sex':
        base_color = '674F92'#947EB0#2ca02c#CAC0D89467bd
    else:
        raise ValueError(f"Unsupported variable: {variable}")

    palette = create_monochromatic_palette(base_color)
    # palette = adjust_saturation_of_colors(palette, saturation_scale=1.3)
    palette = adjust_brightness_of_colors(palette, brightness_scale=.2)
    sns.set_palette(palette)

    if video_median:
        # collapse the data for each participant and video to a single row by selecting just the first row for each participant and video combination
        df = df.groupby(['Participant', 'Video', 'Capillary']).first().reset_index()
        # rename the 'Corrected Velocity' column to 'Velocity' for consistency
        df.rename(columns={'Dimensionless Velocity': 'Dimensionless Velocity OG'}, inplace=True) 
        # rename Median Dimensionless Velocity to Dimensionless Velocity
        df.rename(columns={'Video Median Dimensionless Velocity': 'Dimensionless Velocity'}, inplace=True)      
    # Group data
    group_col = f'{variable} Group'
    df[group_col] = np.select(
        [df[variable] <= 50 if variable == 'Age' else df[variable] < 120 if variable == 'SYS_BP' else df[variable] == 'M',
        df[variable] > 50 if variable == 'Age' else df[variable] >= 120 if variable == 'SYS_BP' else df[variable] == 'F'],
        ['≤50' if variable == 'Age' else '<120' if variable == 'SYS_BP' else 'Male',
        '>50' if variable == 'Age' else '≥120' if variable == 'SYS_BP' else 'Female'])

    # Calculate stats
    stats_func = calculate_median_ci if method == 'bootstrap' else calculate_stats
    stats_df = df.groupby([group_col, 'Pressure']).apply(stats_func, ci_percentile=ci_percentile, dimensionless=dimensionless).reset_index()

    # Calculate KS statistic
    # Group the DataFrame by the specified column
    grouped = df.groupby(group_col)

    # Iterate over each group to perform the KS test
    ks_stats = []
    for pressure in df['Pressure'].unique():
        group_1 = grouped.get_group('≤50' if variable == 'Age' else '<120' if variable == 'SYS_BP' else 'M')
        group_2 = grouped.get_group('>50' if variable == 'Age' else '≥120' if variable == 'SYS_BP' else 'F')
        
        group_1_velocities = group_1[group_1['Pressure'] == pressure]['Corrected Velocity']
        group_2_velocities = group_2[group_2['Pressure'] == pressure]['Corrected Velocity']
        
        ks_stat, p_value = ks_2samp(group_1_velocities, group_2_velocities)
        ks_stats.append({'Pressure': pressure, 'KS Statistic': ks_stat, 'p-value': p_value})

    ks_df = pd.DataFrame(ks_stats)
    print(variable)
    print(ks_df)

    plt.close()
    # Plot
    fig, ax = plt.subplots(figsize=(2.4, 2.0))


    for i, (label, group_df) in enumerate(stats_df.groupby(group_col)):
        if i == 0:
            i_color = 0
            dot_color = 0
            # group_1 = group_df
        elif i == 1:
            i_color = 3
            dot_color = 2
            # group_2 = group_df
        elif i == 2:
            i_color = 4
            dot_color = 3
        
        if dimensionless:
            y_col = 'Median Dimensionless Velocity' if method == 'bootstrap' else 'Mean Dimensionless Velocity'
        else:
            y_col = 'Median Velocity' if method == 'bootstrap' else 'Mean Velocity'
        lower_col = 'CI Lower Bound' if method == 'bootstrap' else 'Lower Bound'
        upper_col = 'CI Upper Bound' if method == 'bootstrap' else 'Upper Bound'
        
        ax.errorbar(group_df['Pressure'], group_df[y_col], 
                    yerr=[group_df[y_col] - group_df[lower_col], group_df[upper_col] - group_df[y_col]],
                    label=f'{variable} Group {label}', fmt='-o', markersize=2, color=palette[dot_color])
        ax.fill_between(group_df['Pressure'], group_df[lower_col], group_df[upper_col], alpha=0.4, color=palette[i_color])
    
        

    legend_handles = [mpatches.Patch(color=palette[0], label=f'{variable} Group ≤50' if variable == 'Age' else '<120' if variable == 'SYS_BP' else 'M', alpha=0.6),
                      mpatches.Patch(color=palette[3], label=f'{variable} Group >50' if variable == 'Age' else '≥120' if variable == 'SYS_BP' else 'F', alpha=0.6)]

    ax.set_xlabel('Pressure (psi)', fontproperties=source_sans)
    if dimensionless:
        ax.set_ylabel('Dimensionless Velocity', fontproperties=source_sans)
        ax.set_title(f'{"Median" if method == "bootstrap" else "Mean"} Dimensionless Velocity vs. Pressure with {ci_percentile}% CI', fontproperties=source_sans, fontsize=8)
    else:
        ax.set_ylabel('Velocity (um/s)', fontproperties=source_sans)
        ax.set_title(f'{"Median" if method == "bootstrap" else "Mean"} Velocity vs. Pressure with {ci_percentile}% CI', fontproperties=source_sans, fontsize=8)
    ax.legend(handles=legend_handles, prop=source_sans)
    ax.grid(True, linewidth=0.3)

    plt.tight_layout()
    if write:
        if video_median:
            plt.savefig(os.path.join(cap_flow_path, 'results', f'{variable}_videomedians_CI.png'), dpi=600)
        else:
            plt.savefig(os.path.join(cap_flow_path, 'results', f'{variable}_CI.png'), dpi=600)
    else:
        plt.show()
    return 0

def calculate_overlap(ci1, ci2):
    lower1, upper1 = ci1
    lower2, upper2 = ci2
    intersection_lower = max(lower1, lower2)
    intersection_upper = min(upper1, upper2)
    if intersection_upper > intersection_lower:
        intersection_length = intersection_upper - intersection_lower
        smaller_interval_length = min(upper1 - lower1, upper2 - lower2)
        return intersection_length / smaller_interval_length
    return 0

def plot_CI_overlaps(df, variable='Age', method='bootstrap', n_iterations=1000, ci_percentile=99.5):
    # Define groups based on variable
    if variable == 'Age':
        df['Group'] = np.where(df['Age'] <= 50, '≤50', '>50')
    elif variable == 'SYS_BP':
        df['Group'] = np.where(df['SYS_BP'] < 120, '<120', '≥120')
    elif variable == 'Sex':
        df['Group'] = np.where(df['Sex'] == 'M', 'M', 'F')
    else:
        raise ValueError('Variable not recognized')
    
    group_cis = {}
    
    # Bootstrap method for confidence intervals
    for group, group_df in df.groupby('Group'):
        group_cis[group] = []
        for pressure, pressure_group in group_df.groupby('Pressure'):
            bootstrap_samples = [
                pressure_group['Corrected Velocity'].sample(n=len(pressure_group), replace=True).median()
                for _ in range(n_iterations)
            ]
            ci_lower = np.percentile(bootstrap_samples, (100 - ci_percentile) / 2)
            ci_upper = np.percentile(bootstrap_samples, ci_percentile + (100 - ci_percentile) / 2)
            group_cis[group].append((pressure, ci_lower, ci_upper))

    # Plotting setup
    fig, ax = plt.subplots(figsize=(10, 6))
    colors = {'≤50': 'tab:green', '>50': 'tab:orange', '<120': 'tab:blue', '≥120': 'tab:red', 'M': 'tab:purple', 'F': 'tab:pink'}

    # Plot each group
    for group, cis in group_cis.items():
        pressures = [x[0] for x in cis]
        medians = [np.median([x[1], x[2]]) for x in cis]
        errors = [(m-c[1], c[2]-m) for m, c in zip(medians, cis)]
        ax.errorbar(pressures, medians, yerr=np.transpose(errors), fmt='-o', label=f'Group {group}', color=colors[group])
    
    # Calculate overlaps and store/print them
    overlaps = {}
    groups = list(group_cis.keys())
    for i in range(len(groups)):
        for j in range(i + 1, len(groups)):
            overlaps[(groups[i], groups[j])] = [
                calculate_overlap(group_cis[groups[i]][k][1:], group_cis[groups[j]][k][1:])
                for k in range(len(group_cis[groups[i]]))
            ]

    ax.set_xlabel('Pressure')
    ax.set_ylabel('Velocity (um/s)')
    ax.set_title(f'Median Corrected Velocity vs. Pressure with {ci_percentile}% Confidence Interval')
    ax.legend()

    plt.show()

    # Optionally print or return the overlaps
    print(overlaps)
    return overlaps


# Function to calculate median and bootstrap 95% CI
def calculate_median_ci(group, n_iterations=1000, ci_percentile=95, dimensionless = False):
    medians_dimless = []
    medians = []
    if 'Dimensionless Velocity' in group.columns:
        for _ in range(n_iterations):
            sample = resample(group['Dimensionless Velocity'])
            medians_dimless.append(np.median(sample))
        lower = np.percentile(medians_dimless, (100 - ci_percentile) / 2)
        upper = np.percentile(medians_dimless, 100 - (100 - ci_percentile) / 2)
        median_dimless = np.median(group['Dimensionless Velocity'])
        
    else:
        for _ in range(n_iterations):
            sample = resample(group['Corrected Velocity'])
            medians.append(np.median(sample))
        lower = np.percentile(medians, (100 - ci_percentile) / 2)
        upper = np.percentile(medians, 100 - (100 - ci_percentile) / 2)
        median = np.median(group['Corrected Velocity'])
    if dimensionless:
        return pd.Series({'Median Dimensionless Velocity': median_dimless, 'CI Lower Bound': lower, 'CI Upper Bound': upper})
    else:
        return pd.Series({'Median Velocity': median, 'CI Lower Bound': lower, 'CI Upper Bound': upper})


def calculate_metrics(velocities):
    # Remove NaN values from the velocities
    velocities = velocities.dropna()
    metrics = {}
    metrics['std_dev'] = np.std(velocities)
    metrics['skewness'] = skew(velocities)
    metrics['kurtosis'] = kurtosis(velocities, fisher=False)  # Fisher=False for Pearson's definition of kurtosis
    metrics['peakiness'] = max(velocities) / metrics['std_dev']  # Example definition for peakiness
    metrics['coeff_variation'] = metrics['std_dev'] / np.mean(velocities)
    return metrics

# Function to create a color map for a given column
def create_color_map(df, column, cmap='viridis'):
    unique_values = sorted(df[column].unique())
    colors = sns.color_palette(cmap, len(unique_values))  
    return dict(zip(unique_values, colors))

def empirical_cdf_fn(data):
    """Create a function to calculate the CDF for any value in the dataset."""
    # Sort the data and calculate the CDF values
    sorted_data = np.sort(data)
    cdf_values = np.arange(1, len(data) + 1) / len(data)
    
    # Return a function that calculates the CDF for a given x
    def cdf_function(x):
        # If x is a single value, np.searchsorted will return a scalar; if x is an array, it will return an array
        return np.interp(x, sorted_data, cdf_values, left=0, right=1)
    
    return cdf_function

def plot_box_whisker_pressure(df, variable='Age', log_scale=False):
    """
    Plot box and whisker plots for the variable of interest grouped by Age or SYS_BP at each pressure level.

    Args:
        df (DataFrame): the DataFrame to be plotted
        variable (str): the variable of interest to group by, 'Age' or 'SYS_BP'
    
    Returns:
        0 if successful
    """
    # Set up the grouping based on the variable of interest
    if variable == 'Age':
        df['Group'] = np.where(df['Age'] <= 50, '≤50', '>50')
        hue = 'Group'
    else:
        df['Group'] = np.where(df['SYS_BP'] < 120, '<120', '≥120')
        hue = 'Group'

    # Plotting
    plt.figure(figsize=(10, 6))
    box_plot = sns.boxplot(x='Pressure', y='Corrected Velocity', hue=hue, data=df, showfliers=False)
    plt.title(f'Box and Whisker Plot of Velocity by Pressure and {variable} Group')
    plt.xlabel('Pressure')
    plt.ylabel('Velocity (um/s)')
    plt.legend(title=f'{variable} Group')

    # Set y-axis to logarithmic scale if specified
    if log_scale:
        box_plot.set_yscale('log')

    plt.show()
    return 0

def compare_participants(df1, df2):
    """ 
    Compare the participants in two DataFrames and return a list of participants that are in one DataFrame 
    but not the other, or have different counts in the two DataFrames.

    Args:
        df1 (DataFrame): the first DataFrame
        df2 (DataFrame): the second DataFrame
    
    Returns:
        
    """
    # Group by 'Participant' and 'Capillary' and count the number of rows for each group
    df1_grouped = df1.groupby(['Participant', 'Video', 'Capillary']).size()
    df2_grouped = df2.groupby(['Participant', 'Video', 'Capillary']).size()

    # Group by 'Participant' and count the total number of rows for each participant
    df1_participant_counts = df1['Participant'].value_counts()
    df2_participant_counts = df2['Participant'].value_counts()

    different_rows = []
    different_participants = []


    for row in df1_grouped.index:
        if row not in df2_grouped or df1_grouped[row] != df2_grouped[row]:
            different_rows.append(row)

    for row in df2_grouped.index:
        if row not in df1_grouped:
            different_rows.append(row)
    
    # Check for different total counts for participants
    for participant in df1_participant_counts.index:
        if participant not in df2_participant_counts or df1_participant_counts[participant] != df2_participant_counts[participant]:
            different_participants.append(participant)

    for participant in df2_participant_counts.index:
        if participant not in df1_participant_counts:
            different_participants.append(participant)

    return different_rows, different_participants

def plot_pca(df):
    from sklearn.decomposition import PCA
    from sklearn.preprocessing import StandardScaler

    features = ['Velocity', 'Pressure', 'SYS_BP']
    x = df.loc[:, features].values
    x = StandardScaler().fit_transform(x)

    # PCA
    pca = PCA(n_components=2)
    principalComponents = pca.fit_transform(x)

    # Create a DataFrame with the PCA results
    principalDf = pd.DataFrame(data=principalComponents, columns=['principal component 1', 'principal component 2'])
    principalDf['Age'] = df['Age']  # Add the age column

    # Plotting
    plt.figure(figsize=(10,8))
    scatter = sns.scatterplot(x='principal component 1', y='principal component 2', hue='Age', data=principalDf, palette='viridis')
    plt.xlabel('Principal Component 1')
    plt.ylabel('Principal Component 2')
    plt.title('2 Component PCA Colored by Age')
    plt.colorbar(scatter,label='Age')
    plt.show()
    return 0
def plot_velocity_vs_pressure(df, hue = 'Age'):
    # plot velocity vs diameter scatter plot
    plt.figure(figsize=(10, 6))
    sns.scatterplot(x='Diameter', y='Corrected Velocity',hue = hue, data=df)
    plt.title('Diameter vs Velocity')
    plt.xlabel('Diameter')
    plt.ylabel('Velocity')
    plt.show()
    return 0
def plot_pressure_vs_diameter(df, hue = 'Age'):
    # Scatter plot for Age vs Velocity
    plt.figure(figsize=(10, 6))
    sns.scatterplot(x='Pressure', y='Corrected Velocity', hue = hue, data=df)
    plt.title('Pressure vs Velocity')
    plt.xlabel('Pressure')
    plt.ylabel('Velocity')
    plt.show()
    return 0
def plot_velocity_vs_diameter(df, hue = 'Age'):
    # Create a 2x3 subplot figure
    fig, axes = plt.subplots(2, 3, figsize=(15, 10))

    # Iterate over each pressure level
    for i, pressure in enumerate(df['Pressure'].unique()):
        # Filter the data for the current pressure level
        df_pressure = df[df['Pressure'] == pressure]
        # make all velocities between 0 and 1 equal to 0
        df_pressure['Corrected Velocity'] = df_pressure['Corrected Velocity'].apply(lambda x: 0 if x < 10 else x)
        
        # Select the subplot for the current pressure level
        ax = axes[i // 3, i % 3]
        
        # Scatter plot for diameter vs velocity
        sns.scatterplot(x='Diameter', y='Corrected Velocity', hue='Age', data=df_pressure, ax=ax)
        # set x axis to 0-100
        ax.set_xlim(10, 100)
        # set y axis to log scale
        ax.set_yscale('log')
        ax.set_xscale('log')

        
        # Set the title and labels for the subplot
        ax.set_title(f'Pressure: {pressure}')
        ax.set_xlabel('Diameter')
        ax.set_ylabel('Velocity')

    # Adjust the spacing between subplots
    plt.tight_layout()

    # Show the plot
    plt.show()

def plot_velocity_vs_diameter2(df, pressure=0.2, hue = 'Age'):
    # Create a 2x3 subplot figure
    fig, axes = plt.subplots(2, 3, figsize=(15, 10))

    # Define the age groups
    age_groups = {
        'Under 24': (0, 23),
        '24-26': (24, 26),
        '27-32': (27, 32),
        '50-60': (50, 60),
        '61-65': (61, 65),
        'Over 66': (66, np.inf)
    }

    # Iterate over each age group
    for i in range(6):
        # Select the subplot for the current age group
        ax = axes[i // 3, i % 3]
        # Filter the data for the current age group
        min_age, max_age = list(age_groups.values())[i]
        df_age_group = df[(df['Age'] >= min_age) & (df['Age'] <= max_age) & (df['Pressure'] == pressure)]
        # make all velocities between 0 and 1 equal to 0
        df_age_group['Corrected Velocity'] = df_age_group['Corrected Velocity'].apply(lambda x: 10 if x < 10 else x)
        
        # Scatter plot for diameter vs velocity
        sns.scatterplot(x='Diameter', y='Corrected Velocity', hue='Age', data=df_age_group, ax=ax)
        # set x axis to 0-100
        ax.set_xlim(10, 100)
        # set y axis to log scale
        ax.set_yscale('log')
        ax.set_xscale('log')

        # Set the title and labels for the subplot
        ax.set_title(f'Age: {min_age}-{max_age}')
        ax.set_xlabel('Diameter')
        ax.set_ylabel('Velocity')

    
    # Adjust the spacing between subplots
    plt.tight_layout()

    # Show the plot
    plt.show()

def plot_average_viscocities(summary_df_dimless):
    viscocities = pd.DataFrame(columns=['Participant', 'Viscocity'])
    for participant in summary_df_dimless['Participant'].unique():
        participant_df = summary_df_dimless[summary_df_dimless['Participant'] == participant]
        viscocity = participant_df['Viscocity'].mean()
        viscocities = pd.concat([viscocities, pd.DataFrame({'Participant': [participant], 'Viscocity': [viscocity]})])
    # plot
    plt.figure(figsize=(10, 6))
    plt.bar(viscocities['Participant'], viscocities['Viscocity'])
    plt.xlabel('Participant')
    plt.ylabel('Viscocity')
    plt.title('Average Viscocity for Each Participant')
    plt.show()

""" Working on velocity normalization here """
def calc_nu_star(diameter):
    """ Calculates in-vivo viscocity coefficient
    Args:
        diameter (float): diameter of the capillary in micrometers

    Returns:
        nu_star (float): in-vivo viscocity coefficient
    """
    nu_star = (6*np.exp(-0.0855*diameter))+3.2-(2.44*np.exp(-0.06*(diameter**0.645)))
    return nu_star

def calc_constant(diameter):
    """ Calculates constant for the equation
    Args:
        diameter (float): diameter of the capillary in micrometers

    Returns:
        constant (float): constant value for the equation
    """
    weird_term = 1/(1+(10**(-11)*diameter**12))
    constant = (0.8+np.exp(-0.075*diameter))*(-1+weird_term)+ weird_term
    return constant

def calc_viscocity(diameter, nu_star, hemocrit = 0.45, constant = 0.1):
    """ Calculates in-vivo velocity based on Resistance to blood flow in microvessels in vivo. by Pries et al.
    
    Args:
        diameter (float): diameter of the capillary in micrometers
        nu_star (float): in-vivo viscocity coefficient
        hemocrit (float): hemocrit level of the blood
        constant (float): constant value for the equation

    Returns:
        viscocity (float): in-vivo viscocity
    """
    second_term = (diameter/(diameter-1.1))**2
    first_term = 1 + (nu_star-1)*((1-hemocrit)**constant -1)* second_term /((1-0.45)**constant -1) 
    viscocity = first_term*second_term  
    return viscocity

def calc_no_dim_v_divisor(velocity, diameter, viscocity):  
    """ Calculates the non-dimensionalized velocity divisor (characteristic velocity)
    Args:
        velocity (float): velocity of the blood
        diameter (float): diameter of the capillary in micrometers
        viscocity (float): in-vivo viscocity

    Returns:
        no_dim_v (float): non-dimensionalized velocity
    """
    no_dim_v_divisor = np.sqrt(np.abs(velocity*viscocity/diameter)) # maybe need to include log in here? or elsewhere?
    return no_dim_v_divisor

def add_dimensionless_velocity(summary_df):
    # Calculate dimensionless velocity for each row in the summary_df
    velocities = summary_df['Corrected Velocity']
    diameters = summary_df['Diameter']
    # print participant, video, capillary of nan diameter
    print(summary_df[summary_df['Diameter'].isna()][['Participant', 'Video', 'Capillary']])
    # drop row if diameter= nan
    summary_df = summary_df[~summary_df['Diameter'].isna()]
    # print velocities for all rows with zero diameter
    #TODO: make velocities with zero diameter into zero. 
    constants = calc_constant(diameters)
    viscocities = calc_viscocity(diameters, calc_nu_star(diameters), constant = constants)
    summary_df['Dimensionless Velocity Divisor'] = calc_no_dim_v_divisor(velocities, diameters, viscocities)
    summary_df['Viscocity'] = viscocities
    # print number of nan viscocities, corrected velocities, and diameters
    print(f'Number of nan velocities: {summary_df["Corrected Velocity"].isna().sum()}')
    print(f'Number of nan diameters: {summary_df["Diameter"].isna().sum()}')
    print(f'Number of nan viscocities: {summary_df["Viscocity"].isna().sum()}')
    print(f'Number of nan dimensionless velocity divisors: {summary_df["Dimensionless Velocity Divisor"].isna().sum()}')
    # print number of zero velocities, visc etc
    print(f'Number of zero velocities: {len(summary_df[summary_df["Corrected Velocity"] == 0])}')
    print(f'Number of zero diameters: {len(summary_df[summary_df["Diameter"] == 0])}')
    print(f'Number of zero viscocities: {len(summary_df[summary_df["Viscocity"] == 0])}')
    print(f'Number of zero dimensionless velocity divisors: {len(summary_df[summary_df["Dimensionless Velocity Divisor"] == 0])}')

    summary_df['Dimensionless Velocity'] =  summary_df['Corrected Velocity'] /summary_df['Dimensionless Velocity Divisor']
    # make all rows with zero diameter have zero velocity
    summary_df['Dimensionless Velocity'] = summary_df.apply(lambda x: 0 if x['Diameter'] == 0 else x['Dimensionless Velocity'], axis = 1)
    # make all rows with zero 'Corrected Velocity' have zero 'Dimensionless Velocity'
    summary_df['Dimensionless Velocity'] = summary_df.apply(lambda x: 0 if x['Corrected Velocity'] == 0 else x['Dimensionless Velocity'], axis = 1)
    
    #TODO go here
     # print number of nan viscocities, corrected velocities, and diameters
    print(f'Number of nan velocities: {summary_df["Corrected Velocity"].isna().sum()}')
    print(f'Number of nan diameters: {summary_df["Diameter"].isna().sum()}')
    print(f'Number of nan viscocities: {summary_df["Viscocity"].isna().sum()}')
    print(f'Number of nan dimensionless velocity divisors: {summary_df["Dimensionless Velocity Divisor"].isna().sum()}')
    # print number of zero velocities, visc etc
    print(f'Number of zero velocities: {len(summary_df[summary_df["Corrected Velocity"] == 0])}')
    print(f'Number of zero diameters: {len(summary_df[summary_df["Diameter"] == 0])}')
    print(f'Number of zero viscocities: {len(summary_df[summary_df["Viscocity"] == 0])}')
    print(f'Number of zero dimensionless velocity divisors: {len(summary_df[summary_df["Dimensionless Velocity Divisor"] == 0])}')

    # Calculate median dimensionless velocity for each video within each participant:
    summary_df['Median Dimensionless Velocity'] = summary_df.groupby(['Participant', 'Video'])['Dimensionless Velocity'].transform('median')
    return summary_df

""" End work on velocity normalization """

def plot_loc_histograms(df, variable, metrics = False):
    if variable == 'Age':
        point_variable = 'SYS_BP'
    else:
        point_variable = 'Age'

    # Create color map for 'Age' and 'SYS_BP'
    variable_color_map = create_color_map(df, variable)
    point_color_map = create_color_map(df, point_variable)

    fig, ax = plt.subplots(1, 1, figsize=(12, 6), constrained_layout=True)
    num_bins = 5  # Specify the number of bins for the histograms
    
    # Create a unique identifier for each participant-location combination
    df['Participant_Location'] = df['Participant'] + "-" + df['Location']
    unique_ids = df['Participant_Location'].unique()
    
    # Compute median values for the histogram variable for each participant-location
    median_values_hist = df.groupby('Participant_Location')[variable].median()
    median_values_point = df.groupby('Participant_Location')[point_variable].median()

    # Create a mapping for x-axis positions
    x_positions = {id: index for index, id in enumerate(unique_ids)}

    for id in unique_ids:
        participant_data = df[df['Participant_Location'] == id]
        x_position = x_positions[id]

        # Calculate bins and frequencies
        velocities = participant_data['Corrected Velocity']
        bins = np.linspace(velocities.min(), velocities.max(), num_bins + 1)
        bin_indices = np.digitize(velocities, bins) - 1  # Bin index for each velocity

        # Normalize the bar heights
        total_measurements = len(velocities)
        bin_heights = np.array([np.sum(bin_indices == bin_index) for bin_index in range(num_bins)]) / total_measurements

        # Get the median value for the histogram variable
        hist_attribute_median = median_values_hist[id]

        # Plot bars for each bin
        for bin_index, bar_height in enumerate(bin_heights):
            if bar_height == 0:
                continue
            color = variable_color_map[hist_attribute_median]
            ax.bar(x_position + (bin_index - num_bins / 2) * 0.1, bar_height, color=color, width=0.1, align='center')

    # Customize the plot
    ax.set_xlabel('Participant-Location')
    ax.set_ylabel(f'Frequency of velocity')
    ax.set_title(f'Histogram of Velocities by Participant and Location\nColored by {variable}')
    
    # Secondary y-axis for the points
    ax2 = ax.twinx()
    for id in unique_ids:
        x_position = x_positions[id]
        point_attribute_median = median_values_point[id]
        point_color = point_color_map[point_attribute_median]
        ax2.plot(x_position, point_attribute_median, 'X', color='red', markersize=10)

    ax2.set_ylabel(f'{point_variable} Value')

    # Set x-ticks to be the participant-location names
    ax.set_xticks(list(x_positions.values()))
    ax.set_xticklabels(list(x_positions.keys()), rotation=45)

    # Legends
    hist_legend_elements = [Patch(facecolor=color, edgecolor='gray', label=label) for label, color in variable_color_map.items()]
    ax.legend(handles=hist_legend_elements, title=variable, bbox_to_anchor=(1.05, 1), loc='upper left')

    point_legend_elements = [Patch(facecolor='red', edgecolor='red', label=point_variable)]
    ax2.legend(handles=point_legend_elements, title=point_variable, bbox_to_anchor=(1.15, 0.9), loc='upper left')

    plt.show()
    return 0
def plot_histograms(df, variable = 'Age', diam_slice = None, normalize_bins = 'Total', gradient = True):
    """
    Plot histograms of the velocities for each participant, colored by the specified variable.

    Args:
        df (DataFrame): the DataFrame to be plotted
        variable (str): the variable to color the histograms by
        diam_slice (str): the slice of the DataFrame to be plotted. Default is None. Options are 'smaller' and 'larger'
        normalize_bins (str): the method for normalizing the bin heights. Options are 'Total' and 'Participant'
    Returns:
        0 if successful
    """
    
    #------------------------Histograms------------------------
    if variable == 'Age':
        point_variable = 'SYS_BP'
    else:
        point_variable = 'Age'

    if gradient:
        # Determine the range of the variable for the gradient
        variable_range = (df[variable].min(), df[variable].max())
        norm = mcolors.Normalize(vmin=variable_range[0], vmax=variable_range[1])
        scalar_map = ScalarMappable(norm=norm, cmap='viridis')  
    else:
        # Create color map for 'Age' and 'SYS_BP'
        variable_color_map = create_color_map(df, variable)
        point_color_map = create_color_map(df, point_variable)

    # Calculate the median 'variable' for each participant and sort them
    median_variable_per_participant = df.groupby('Participant')[variable].median().sort_values()
    participant_order = {participant: index for index, participant in enumerate(median_variable_per_participant.index)}

    fig, ax = plt.subplots(1, 1, figsize=(10, 6), constrained_layout=True)
    num_bins = 5  # Specify the number of bins for the histograms
    
    # Compute median values for the histogram variable for each participant
    median_values_hist = df.groupby('Participant')[variable].median()
    median_values_point = df.groupby('Participant')[point_variable].median()

    for participant in participant_order:
        participant_data = df[df['Participant'] == participant]
        participant_index = participant_order[participant]
        participant_velocities = participant_data['Corrected Velocity']
        max_velocity = participant_velocities.max()
        if max_velocity > 2000:
            bins = [-0.0001, 5, calc_vel_bins(15), calc_vel_bins(30), calc_vel_bins(45), calc_vel_bins(60), calc_vel_bins(75), 2000, max_velocity+1]
        else:
            bins = [-0.0001, 5, calc_vel_bins(15), calc_vel_bins(30), calc_vel_bins(45), calc_vel_bins(60), calc_vel_bins(75), 2000]
        
        # bins = np.linspace(velocities.min(), velocities.max(), num_bins + 1)
        # bins = [0, 5, 55, 161, df['Corrected Velocity'].max()]
        num_bins = len(bins) - 1
        bin_indices = np.digitize(participant_velocities, bins) - 1  # Bin index for each velocity

        # Normalize the bar heights to the total number of measurements for the participant
        total_measurements = len(participant_velocities)
        bin_heights = np.array([np.sum(bin_indices == bin_index) for bin_index in range(num_bins)])#/ total_measurements

        # Get the median value for the histogram variable for the participant
        hist_attribute_median = median_values_hist[participant]

        # Plot bars for each bin
        for bin_index, bar_height in enumerate(bin_heights):
            if bar_height == 0:
                continue
            if gradient:
                color = scalar_map.to_rgba(hist_attribute_median)
            else:
                color = variable_color_map[hist_attribute_median]
            ax.bar(participant_index + (bin_index - num_bins / 2) * 0.1, bar_height,
                   color=color, width=0.1, align='center')

    # Customize the plot
    ax.set_xlabel('Participant')
    ax.set_ylabel(f'Frequency of velocity')
    if diam_slice == 'smaller':
        ax.set_title(f'Histogram of Velocities by Participant\nColored by {variable} \n(Smaller Diameters)')
    elif diam_slice == 'larger':
        ax.set_title(f'Histogram of Velocities by Participant\nColored by {variable} \n(Larger Diameters)')
    else:
        ax.set_title(f'Histogram of Velocities by Participant\nColored by {variable}')
    
    # Create secondary y-axis for the points
    ax2 = ax.twinx()
    for participant in participant_order:
        participant_data = df[df['Participant'] == participant]
        participant_index = participant_order[participant]
        
        # Get the attribute value for the points
        point_attribute_median = median_values_point[participant]

        # if point_attribute_median has a decimal, round to the nearest whole number
        if point_attribute_median % 1 >= 0.5:
            point_attribute_median = np.ceil(point_attribute_median)
        else:
            point_attribute_median = np.floor(point_attribute_median)
        
        # Plot the point
        ax2.plot(participant_index, point_attribute_median, 'o', color='red', markersize=5)         # could make this point color
    
    ax2.set_ylabel(f'{point_variable} Value')

    # Set x-ticks to be the participant names
    ax.set_xticks(list(participant_order.values()))
    ax.set_xticklabels(list(participant_order.keys()))

    if gradient:
        hist_legend_elements = [Patch(facecolor=scalar_map.to_rgba(value), edgecolor='gray', label=value)
                                 for value in median_variable_per_participant.values]
    else:
        # Create a legend for the attribute
        hist_legend_elements = [Patch(facecolor=color, edgecolor='gray', label=label)
                       for label, color in variable_color_map.items()]
    ax.legend(handles=hist_legend_elements, title=variable, bbox_to_anchor=(1.05, 1), loc='upper left')

    # Create a legend for the points
    point_legend_elements = [Patch(facecolor='red', edgecolor='red', label=point_variable)]
    ax2.legend(handles=point_legend_elements, title=point_variable, bbox_to_anchor=(1.15, 0.9), loc='upper left')
    plt.show()
    return 0
def plot_velocities(participant_df, write=False):
    """
    Plots the velocities of capillaries for a given participant.

    Args:
        participant_df (DataFrame): The DataFrame containing the participant data.
        write (bool, optional): Whether to save the plot as an image file. Defaults to False.

    Returns:
        int: Always returns 0.
    """
    participant_df = participant_df.copy()
    # Assuming there's a 'Location' column or similar to distinguish the same capillary used in different contexts
    # If not, you might need to create a composite key or a unique identifier based on your specific needs
    participant_df['Capillary_Location'] = participant_df['Capillary'].astype(str) + '_' + participant_df['Location'].astype(str)
    
    # Group the data by the new 'Capillary_Location'
    grouped_df = participant_df.groupby('Capillary_Location')
    # Get the unique capillary-location identifiers
    capillary_locations = participant_df['Capillary_Location'].unique()
    participant = participant_df['Participant'].unique()[0]

    # Calculate the number of plots and rows needed
    num_plots = len(capillary_locations)
    num_rows = (num_plots + 3) // 4

    # Adjust the height here; you can increase the multiplier as needed
    # For example, use 3 or 4 instead of 2 to make each plot taller
    fig_height = 3 * num_rows  # Increase the multiplier to give more space

    # Create subplots
    fig, axes = plt.subplots(nrows=num_rows, ncols=4, figsize=(20, fig_height), sharey=True, sharex=True)
    axes = axes.flatten()

    for i, capillary_location in enumerate(capillary_locations):
        capillary_data = grouped_df.get_group(capillary_location).copy()
        ax = axes[i]

        # Create 'Up/Down' column based on pressure changes
        capillary_data.loc[:, 'Up/Down'] = 'Up'
        max_pressure = capillary_data['Pressure'].max()
        max_index = capillary_data['Pressure'].idxmax()
        capillary_data.loc[max_index:, 'Up/Down'] = 'Down'

        # Separate data for plotting
        data_up = capillary_data[capillary_data['Up/Down'] == 'Up']
        data_down = capillary_data[capillary_data['Up/Down'] == 'Down']

        # Plot data
        ax.plot(data_up['Pressure'], data_up['Corrected Velocity'], marker='o', linestyle='-', label='Increase in Pressure')
        ax.plot(data_down['Pressure'], data_down['Corrected Velocity'], color='purple', marker='o', linestyle='-', label='Decrease in Pressure')
        
        ax.set_xlabel('Pressure (psi)')
        ax.set_ylabel('Velocity (um/s)')
        ax.set_title(f'{participant} {capillary_location}')
        ax.grid(True)
        ax.legend()

    # Remove unused subplots
    for i in range(num_plots, len(axes)):
        fig.delaxes(axes[i])

    plt.tight_layout()
    if write:
        plt.savefig(os.path.join(cap_flow_path, 'results', f'{participant}_fav_cap_v.png'), dpi = 600)
        plt.close()
    else:
        plt.show()

    return 0
def plot_caps_by_size(summary_df):
    """
    Plot the histograms of velocities for the 9 smallest diameter participants and the 9 largest diameter participants.

    Args:
        summary_df (DataFrame): the DataFrame to be plotted
    Returns:
        0 if successful
    """
    # find the median diameter for each participant
    median_diameter_per_participant = summary_df.groupby('Participant')['Diameter'].median().sort_values()
    sorted_participant_indices = {participant: index for index, participant in enumerate(median_diameter_per_participant.index)}

    # choose the 9 smallest diameter participants: (0-8)
    smaller_diameters = list(sorted_participant_indices.keys())[0:9]
    larger_diameters = list(sorted_participant_indices.keys())[9:19]

    # slice summary_df into smaller and larger diameter dfs
    smaller_diameter_df = summary_df[summary_df['Participant'].isin(smaller_diameters)]
    larger_diameter_df = summary_df[summary_df['Participant'].isin(larger_diameters)]

    # plot the histogram of velocities for each participant in sliced dfs
    main(smaller_diameter_df, 'Age', diam_slice = 'smaller')
    main(larger_diameter_df, 'Age', diam_slice = 'larger')
    main(smaller_diameter_df, 'SYS_BP', diam_slice = 'smaller')
    main(larger_diameter_df, 'SYS_BP', diam_slice = 'larger')
    return 0
def plot_median_diameter(summary_df):
    """
    Plot the median diameter for each participant.

    Args:
        summary_df (DataFrame): the DataFrame to be plotted, containing 'Participant', 'Diameter', and 'Age' columns
    Returns:
        0 if successful
    """
    # find the median diameter for each participant
    median_diameter_per_participant = summary_df.groupby('Participant')['Diameter'].median().sort_values()
    sorted_participant_indices = {participant: index for index, participant in enumerate(median_diameter_per_participant.index)}

    # plot the median diameter for each participant
    fig, ax = plt.subplots(1, 1, figsize=(10, 6), constrained_layout=True)
    # make blue bars hollow and the edges thick
    ax2 = ax.twinx()
    ax.bar(sorted_participant_indices.values(), median_diameter_per_participant.values, width=0.5)
    # add a red dot for the age of each participant on second y-axis
    ax2.plot(sorted_participant_indices.values(), summary_df.groupby('Participant')['Age'], '.', color='black', markersize=10)
    ax.set_xlabel('Participant')
    ax.set_ylabel('Median Diameter')
    ax2.set_ylabel('Age')
    ax.set_title('Median Diameter for Each Participant')
    ax.set_xticks(list(sorted_participant_indices.values()), list(sorted_participant_indices.keys()))
    plt.show()
    return 0
def compile_metadata(size=False):
    metadata_folder = os.path.join(cap_flow_path, 'metadata')
    # Read the metadata files if they are csvs
    metadata_files = [f for f in os.listdir(metadata_folder) if f.endswith('.xlsx')]
    metadata_dfs = [pd.read_excel(os.path.join(metadata_folder, f)) for f in metadata_files]
    metadata_df = pd.concat(metadata_dfs)

    # make slice of metadata_df with only bp measurements
    non_bp_metadata = metadata_df[~metadata_df['Video'].str.contains('bp')]
   
    # add 'loc' and a leading zero to the location column
    non_bp_metadata['Location'] = 'loc' + non_bp_metadata['Location'].astype(str).str.zfill(2)

    # Convert 'Video' identifiers to integers for comparison
    non_bp_metadata['VideoID'] = non_bp_metadata['Video'].str.extract('(\d+)').astype(int)

    # remove all part09 videos greater than vid59:
    non_bp_metadata = non_bp_metadata[~((non_bp_metadata['Participant'] == 'part09') & (non_bp_metadata['VideoID'] > 59))]

    # remove all part00 videos
    non_bp_metadata = non_bp_metadata[~(non_bp_metadata['Participant'] == 'part00')]

    if size:
        # keep only participant, date, location, and video columns
        non_bp_metadata = non_bp_metadata[['Participant', 'Date', 'Location', 'Video']]
    return non_bp_metadata

def check_inserted_rows(summary_df):
     # if the row has 'inserted' in the notes column, that means that the area is the same as the original area from the 'Capillary' column
    condition_inserted = summary_df['Notes'].str.contains('inserted')
    # print the rows that have 'inserted' in the notes column
    print(summary_df[condition_inserted][['Participant', 'Date', 'Location', 'Video', 'Capillary', 'Capillary_new', 'Area']])

    # print all part26 loc01 rows
    print(summary_df[(summary_df['Participant'] == 'part26') & (summary_df['Location'] == 'loc01') & (summary_df['Video'] == 'vid05')][['Participant', 'Date', 'Location', 'Video', 'Capillary', 'Capillary_new', 'Area', 'Corrected Velocity', 'Diameter']])
    return 0
def handle_dotted_evac(summary_df):
    # Fill NaN values in the 'Notes' column with an empty string
    summary_df['Notes'] = summary_df['Notes'].fillna('')
    # Now it is time to handle the added rows in velocity_df

    # if the row has 'dotted' in the notes column, that means that the velocity and area are zero.
    # if the row has 'evac' in the notes column, that means that the velocity is zero and the area is zero.

    # Condition to find rows with 'NaN' in 'Area' and 'dotted' in 'Notes'
    condition = summary_df['Area'].isna() & summary_df['Notes'].str.contains('dotted')
    condition_evac = summary_df['Area'].isna() & summary_df['Notes'].str.contains('evac')
    summary_df.loc[condition, 'Area'] = 0
    summary_df.loc[condition, 'Diameter'] = 0
    summary_df.loc[condition, 'Corrected Velocity'] = 0
    summary_df.loc[condition, 'Centerline'] = 0
    summary_df.loc[condition_evac, 'Area'] = 0
    summary_df.loc[condition_evac, 'Diameter'] = 0
    summary_df.loc[condition_evac, 'Corrected Velocity'] = 0
    summary_df.loc[condition_evac, 'Centerline'] = 0
    return summary_df
def merge_vel_size(verbose=False):
    size_df = pd.read_csv(os.path.join(cap_flow_path, 'results', 'cap_diameters.csv'))
    # velocity_df = pd.read_csv('C:\\Users\\gt8mar\\capillary-flow\\results\\velocities\\big_df - Copy.csv')
    velocity_df = pd.read_excel(os.path.join(cap_flow_path, 'results', 'big_df.xlsx'))
    # velocity_df_old = pd.read_csv('C:\\Users\\gt8mar\\capillary-flow\\results\\velocities\\big_df.csv')
    metadata_df = compile_metadata(size=True)
    print(metadata_df.head)

    # modify size_df to remove all bp measurements
    print(f'size_df shape: {size_df.shape}')
    
    # remove 'bp' from the video column
    size_df['Video'] = size_df['Video'].str.replace('bp', '')

    # use outer merge to find the rows in size_df that are not bp measurements
    size_df = size_df.merge(metadata_df, on=['Participant', 'Date', 'Location', 'Video'], how='inner', indicator=False)
    print(f'new size_df shape: {size_df.shape}')
    print(size_df.head())

    different_rows, different_participants = compare_participants(size_df, velocity_df)

    # save for testing
    # size_df.to_csv('C:\\Users\\gt8mar\\capillary-flow\\size_test.csv', index=False)
    # velocity_df.to_csv('C:\\Users\\gt8mar\\capillary-flow\\velocity_test.csv', index=False)

    # # remove part22 and part23 from different rows
    # different_rows = [row for row in different_rows if row[0] != 'part22' and row[0] != 'part23']
    print(different_rows)
    print(different_participants)

    # pd.set_option('display.max_rows', None)

    # print(velocity_df[velocity_df['Participant'] == 'part15'][['Participant', 'Date', 'Location', 'Video', 'Capillary', 'Corrected Velocity']])
    # velocity_part15_shape = velocity_df[velocity_df['Participant'] == 'part15'].shape
    # print(f'Velocity df shape: {velocity_part15_shape}')
    # print(size_df[size_df['Participant'] == 'part15'][['Participant', 'Date', 'Location', 'Video', 'Capillary', 'Diameter']])
    # size_part15_shape = size_df[size_df['Participant'] == 'part15'].shape
    # print(f'Size df shape: {size_part15_shape}')

    # remove SYS_BP column from size_df
    size_df = size_df.drop(columns=['SYS_BP'])

    # Merge the DataFrames
    summary_df = pd.merge(size_df, velocity_df, how='outer',on=['Participant', 'Date', 'Location', 'Video', 'Capillary', 'Age'], indicator=True)
    
    summary_df = handle_dotted_evac(summary_df)

    if verbose: 
        check_inserted_rows(summary_df)
    
    # print any rows where area is NaN
    print("the following rows have NaN in the 'Area' column: ")
    print(summary_df[summary_df['Area'].isna()][['Participant', 'Date', 'Location', 'Video', 'Capillary', 'Area', 'Corrected Velocity', 'Diameter']])
    
    # make the 'Drop' column strings
    summary_df['Drop'] = summary_df['Drop'].astype(str)

    # remove row if 'drop' is in the Drop column
    summary_df = summary_df[~summary_df['Drop'].str.contains('drop')]

    # if there is a number in "Manual" column, replace "Corrected Velocity" with "Manual"
    summary_df['Corrected Velocity'] = summary_df['Manual'].fillna(summary_df['Corrected Velocity'])
    # if there is a number in "Manual Velocity" column, replace "Corrected Velocity" with "Manual Velocity"
    summary_df['Corrected Velocity'] = summary_df['Manual Velocity'].fillna(summary_df['Corrected Velocity'])
   
    # save summary_df to csv
    summary_df.to_csv(os.path.join(cap_flow_path, 'summary_df_test.csv'), index=False)
    return summary_df
def calc_vel_bins(theta):
    v_tan = np.tan(np.radians(theta))*2.44*(227.8/2)
    return v_tan

def plot_and_calculate_area(df, method='trapezoidal', plot = False, normalize = False, verbose=False):
    """
    Plot 'Pressure' vs. 'Corrected Velocity' from a DataFrame and calculate the area under the curve.
    
    Args:
        df (DataFrame): pressure and velocity data from a specific capillary location and up or down run. 
        method (str): The method to be used for the area calculation. Options are 'trapezoidal' and 'simpson'.
    
    Returns:
        area (float): The area under the curve calculated using the specified method.
    """
    df = df.copy()
    # Check if required columns are in the DataFrame
    if 'Pressure' not in df.columns or 'Corrected Velocity' not in df.columns:
        raise ValueError("DataFrame must contain 'Pressure' and 'Corrected Velocity' columns")
    
    # Normalization and hysteresis plotting
    if normalize:
        max_velocity = df['Corrected Velocity'].max()
        if max_velocity > 2000:
            bins = [-0.0001, 5, calc_vel_bins(15), calc_vel_bins(30), calc_vel_bins(45), calc_vel_bins(60), calc_vel_bins(75), 2000, max_velocity+1]
        else:
            bins = [-0.0001, 5, calc_vel_bins(15), calc_vel_bins(30), calc_vel_bins(45), calc_vel_bins(60), calc_vel_bins(75), 2000]
        bin_labels = range(len(bins)-1)  # Assigning a specific value to each bin
        df.loc[:, 'Velocity Binned'] = pd.cut(df['Corrected Velocity'].copy(), bins=bins, labels=bin_labels)
        if plot:
            plt.figure(figsize=(10, 6))
            plt.plot(df['Pressure'], df['Velocity Binned'])
            plt.title('Hysteresis Plot')
            plt.xlabel('Pressure')
            plt.ylabel('Binned Corrected Velocity')
            plt.legend()
            plt.grid(True)
            plt.show()
        if verbose:
            print(f'the binned velocities are: {df["Corrected Velocity"]} to {df["Velocity Binned"]}')
        # Area calculation    
        if method == 'trapezoidal':
            area = trapezoid(df['Velocity Binned'], df['Pressure'])
        elif method == 'simpson' and len(df) % 2 == 0:
            # Simpson's rule requires an even number of samples, adding a check
            print("Warning: Simpson's rule requires an even number of intervals. Adjusting by removing the last data point.")
            area = simps(df['Velocity Binned'][:-1], df['Pressure'][:-1])
        elif method == 'simpson':
            area = simps(df['Velocity Binned'], df['Pressure'])
        else:
            raise ValueError("Method must be either 'trapezoidal' or 'simpson'")
        if verbose:
            print(f"Calculated normalized area under the curve using {method} rule: {area}")
    else:
        if plot:
            # Plotting
            plt.figure(figsize=(10, 6))
            plt.plot(df['Pressure'], df['Corrected Velocity'], label='Corrected Velocity vs. Pressure', marker='o')
            plt.fill_between(df['Pressure'], df['Corrected Velocity'], alpha=0.2)
            plt.title('Corrected Velocity vs. Pressure')
            plt.xlabel('Pressure')
            plt.ylabel('Corrected Velocity')
            plt.legend()
            plt.grid(True)
            plt.show()
        
        # Area calculation
        if method == 'trapezoidal':
            area = trapezoid(df['Corrected Velocity'], df['Pressure'])
        elif method == 'simpson' and len(df) % 2 == 0:
            # Simpson's rule requires an even number of samples, adding a check
            print("Warning: Simpson's rule requires an even number of intervals. Adjusting by removing the last data point.")
            area = simps(df['Corrected Velocity'][:-1], df['Pressure'][:-1])
        elif method == 'simpson':
            area = simps(df['Corrected Velocity'], df['Pressure'])
        else:
            raise ValueError("Method must be either 'trapezoidal' or 'simpson'")
        if verbose:
            print(f"Calculated area under the curve using {method} rule: {area}")
    return area

def calc_average_pdf(df):
    pdfs = []
    for participant in df['Participant'].unique():
        # probability density function for each participant
        pdf_participant = df[df['Participant'] == participant]['Corrected Velocity'].value_counts(normalize=True).sort_index()
        pdfs.append(pdf_participant)
    # average pdf
    average_pdf = pd.concat(pdfs, axis=1).mean(axis=1)
    return average_pdf

def plot_densities(df, normalize = True):
    # Subset data into old vs young
    old_df = df[df['Age'] > 50]
    young_df = df[df['Age'] <= 50]

    if normalize:
        # insert function here like the one in plot_cdf
        average_pdf = calc_average_pdf(df)
        old_pdf = calc_average_pdf(old_df)
        young_pdf = calc_average_pdf(young_df)

        # Plot density
        sns.kdeplot(average_pdf, label='Entire Dataset', fill=True)
        sns.kdeplot(old_pdf, label='old', fill=True, alpha=0.5)
        sns.kdeplot(young_pdf, label='young', fill=True, alpha=0.5)
        plt.legend()
        plt.title('Normalized Density Plot of Entire Dataset vs. Subset')
        plt.show()
        return 0

    else: 

        # Plot density
        sns.kdeplot(df['Corrected Velocity'], label='Entire Dataset', fill=True)
        sns.kdeplot(old_df['Corrected Velocity'], label='old', fill=True, alpha=0.5)
        sns.kdeplot(young_df['Corrected Velocity'], label='young', fill=True, alpha=0.5)
        plt.legend()
        plt.title('Density Plot of Entire Dataset vs. Subset')
        plt.show()

        # Subset data into low BP vs high BP
        normBP_df = df[df['SYS_BP'] <= 120]
        highBP_df = df[df['SYS_BP'] > 120]
        print(f'the participants with high BP are: {highBP_df["Participant"].unique()}')

        # Plot density
        sns.kdeplot(df['Corrected Velocity'], label='Entire Dataset', fill=True)
        sns.kdeplot(highBP_df['Corrected Velocity'], label='high BP', fill=True, alpha=0.5)
        sns.kdeplot(normBP_df['Corrected Velocity'], label='normal', fill=True, alpha=0.5)
        plt.legend()
        plt.title('Density Plot of Entire Dataset vs. Subset')
        plt.show()

        # Plot density of old high BP vs young high BP vs old low BP vs young low BP
        old_highBP_df = old_df[old_df['SYS_BP'] > 120]
        young_highBP_df = young_df[young_df['SYS_BP'] > 120]
        old_normBP_df = old_df[old_df['SYS_BP'] <= 120]
        young_normBP_df = young_df[young_df['SYS_BP'] <= 120]

        # Plot density
        sns.kdeplot(df['Corrected Velocity'], label='Entire Dataset', fill=True)
        sns.kdeplot(old_highBP_df['Corrected Velocity'], label='old high BP', fill=True, alpha=0.5)
        sns.kdeplot(young_highBP_df['Corrected Velocity'], label='young high BP', fill=True, alpha=0.5)
        sns.kdeplot(old_normBP_df['Corrected Velocity'], label='old normal BP', fill=True, alpha=0.5)
        sns.kdeplot(young_normBP_df['Corrected Velocity'], label='young normal BP', fill=True, alpha=0.5)
        plt.legend()
        plt.title('Density Plot of Entire Dataset vs. Subset')
        plt.show()

        # compare high BP old vs young
        # Plot density
        sns.kdeplot(df['Corrected Velocity'], label='Entire Dataset', fill=True)
        sns.kdeplot(old_highBP_df['Corrected Velocity'], label='old high BP', fill=True, alpha=0.5)
        sns.kdeplot(young_highBP_df['Corrected Velocity'], label='young high BP', fill=True, alpha=0.5)
        plt.legend()
        plt.title('Density Plot of high BP participants')
        plt.show()

        # compare low BP old vs young
        # Plot density
        sns.kdeplot(df['Corrected Velocity'], label='Entire Dataset', fill=True)
        sns.kdeplot(old_normBP_df['Corrected Velocity'], label='old normal BP', fill=True, alpha=0.5)
        sns.kdeplot(young_normBP_df['Corrected Velocity'], label='young normal BP', fill=True, alpha=0.5)
        plt.legend()
        plt.title('Density Plot of normal BP participants')
        plt.show()
        return 0

def plot_densities_pressure(summary_df):
        # Subset data into old vs young
    old_df = summary_df[summary_df['Age'] > 50]
    young_df = summary_df[summary_df['Age'] <= 50]
    # Plot density
    sns.kdeplot(summary_df['Pressure'], label='Entire Dataset', fill=True)
    sns.kdeplot(old_df['Pressure'], label='old', fill=True, alpha=0.5)
    sns.kdeplot(young_df['Pressure'], label='young', fill=True, alpha=0.5)
    plt.legend()
    plt.title('Density Plot of Entire Dataset vs. Subset')
    plt.show()

    # Subset data into low BP vs high BP
    normBP_df = summary_df[summary_df['SYS_BP'] <= 120]
    highBP_df = summary_df[summary_df['SYS_BP'] > 120]
    print(f'the participants with high BP are: {highBP_df["Participant"].unique()}')

    # Plot density
    sns.kdeplot(summary_df['Pressure'], label='Entire Dataset', fill=True)
    sns.kdeplot(normBP_df['Pressure'], label='normal', fill=True, alpha=0.5)
    sns.kdeplot(highBP_df['Pressure'], label='high BP', fill=True, alpha=0.5)
    plt.legend()
    plt.title('Density Plot of Entire Dataset vs. Subset')
    plt.show()

    # Plot density of old high BP vs young high BP vs old low BP vs young low BP
    old_highBP_df = old_df[old_df['SYS_BP'] > 120]
    young_highBP_df = young_df[young_df['SYS_BP'] > 120]
    old_normBP_df = old_df[old_df['SYS_BP'] <= 120]
    young_normBP_df = young_df[young_df['SYS_BP'] <= 120]

    # Plot density
    sns.kdeplot(summary_df['Pressure'], label='Entire Dataset', fill=True)
    sns.kdeplot(old_highBP_df['Pressure'], label='old high BP', fill=True, alpha=0.5)
    sns.kdeplot(young_highBP_df['Pressure'], label='young high BP', fill=True, alpha=0.5)
    sns.kdeplot(old_normBP_df['Pressure'], label='old normal BP', fill=True, alpha=0.5)
    sns.kdeplot(young_normBP_df['Pressure'], label='young normal BP', fill=True, alpha=0.5)
    plt.legend()
    plt.title('Density Plot of Entire Dataset vs. Subset')
    plt.show()

    # compare high BP old vs young
    # Plot density
    sns.kdeplot(summary_df['Pressure'], label='Entire Dataset', fill=True)
    sns.kdeplot(old_highBP_df['Pressure'], label='old high BP', fill=True, alpha=0.5)
    sns.kdeplot(young_highBP_df['Pressure'], label='young high BP', fill=True, alpha=0.5)
    plt.legend()
    plt.title('Density Plot of high BP participants')
    plt.show()

    # compare low BP old vs young
    # Plot density
    sns.kdeplot(summary_df['Pressure'], label='Entire Dataset', fill=True)
    sns.kdeplot(old_normBP_df['Pressure'], label='old normal BP', fill=True, alpha=0.5)
    sns.kdeplot(young_normBP_df['Pressure'], label='young normal BP', fill=True, alpha=0.5)
    plt.legend()
    plt.title('Density Plot of normal BP participants')
    plt.show()
    return 0


def plot_densities_individual(summary_df, participant_df, participant):
    # Plot density
    sns.kdeplot(summary_df['Corrected Velocity'], label='Entire Dataset', fill=True)
    sns.kdeplot(participant_df['Corrected Velocity'], label=participant, fill=True, alpha=0.5)
    plt.legend()
    plt.title('Density Plot of Entire Dataset vs. Subset')
    plt.show()
    return 0

def plot_densities_pressure_individual(summary_df, participant_df, participant):
    # Plot density
    sns.kdeplot(summary_df['Pressure'], label='Entire Dataset', fill=True)
    sns.kdeplot(participant_df['Pressure'], label=participant, fill=True, alpha=0.5)
    plt.legend()
    plt.title('Density Plot of Entire Dataset vs. Subset')
    plt.show()
    return 0

def plot_hist_pressure(summary_df, normalize = False, density = False):
    # Subset data into old vs young
    old_df = summary_df[summary_df['Age'] > 50]
    young_df = summary_df[summary_df['Age'] <= 50]
    # normalize by the number of participants
    plt.hist(summary_df['Pressure'], bins=[0,0.2,0.4,0.6,0.8,1.0,1.2,1.4,1.6,1.8,2.0,10], label='Entire Dataset', alpha = 0.5, density=density)
    plt.hist(old_df['Pressure'], bins=[0,0.2,0.4,0.6,0.8,1.0,1.2,1.4,1.6,1.8,2.0,10], label='Old Participants', alpha = 0.5, density=density)
    plt.hist(young_df['Pressure'], bins=[0,0.2,0.4,0.6,0.8,1.0,1.2,1.4,1.6,1.8,2.0,10], label='Young Participants', alpha = 0.5, density=density)
    plt.legend()
    plt.title('Pressure Histogram')
    plt.show()

    # Subset data into low BP vs high BP
    normBP_df = summary_df[summary_df['SYS_BP'] <= 120]
    highBP_df = summary_df[summary_df['SYS_BP'] > 120]
    plt.hist(summary_df['Pressure'], bins=[0,0.2,0.4,0.6,0.8,1.0,1.2,1.4,1.6,1.8,2.0,10], label='Entire Dataset', alpha = 0.5, density=density)
    plt.hist(highBP_df['Pressure'], bins=[0,0.2,0.4,0.6,0.8,1.0,1.2,1.4,1.6,1.8,2.0,10], label='High BP', alpha = 0.5, density=density)
    plt.hist(normBP_df['Pressure'], bins=[0,0.2,0.4,0.6,0.8,1.0,1.2,1.4,1.6,1.8,2.0,10], label='Normal BP', alpha = 0.5, density=density)
    plt.legend()
    plt.title('Pressure Histogram')
    plt.show()
    return 0

def plot_hist_specific_pressure(df, pressure, density = False, hist = True):
    specific_velocities = df[df['Pressure'] == pressure]
    old_df = specific_velocities[specific_velocities['Age'] > 50]
    young_df = specific_velocities[specific_velocities['Age'] <= 50]
    if hist:
        plt.hist(specific_velocities['Corrected Velocity'], bins=20, label=f'Pressure: {pressure}', alpha = 0.5, density=density)
        plt.hist(old_df['Corrected Velocity'], bins=20, label=f'Old Participants', alpha = 0.5, density=density)
        plt.hist(young_df['Corrected Velocity'], bins=20, label=f'Young Participants', alpha = 0.5, density=density)
    else:
        sns.kdeplot(specific_velocities['Corrected Velocity'], label=f'Pressure: {pressure}', fill=True)
        sns.kdeplot(old_df['Corrected Velocity'], label=f'Old Participants', fill=True)
        sns.kdeplot(young_df['Corrected Velocity'], label=f'Young Participants', fill=True)
    plt.legend()
    plt.title(f'Velocity Histogram at Pressure: {pressure}')
    plt.show()

    # Subset data into low BP vs high BP
    normBP_df = specific_velocities[specific_velocities['SYS_BP'] <= 120]
    highBP_df = specific_velocities[specific_velocities['SYS_BP'] > 120]
    plt.hist(specific_velocities['Corrected Velocity'], bins=20, label=f'Pressure: {pressure}', alpha = 0.5, density=density)
    plt.hist(normBP_df['Corrected Velocity'], bins=20, label=f'Normal BP', alpha = 0.5, density=density)
    plt.hist(highBP_df['Corrected Velocity'], bins=20, label=f'High BP', alpha = 0.5, density=density)
    plt.legend()
    plt.title(f'Velocity Histogram at Pressure: {pressure}')
    plt.show()
    return 0

def plot_hist_comp_pressure(df, normalize = False, density = False, hist = True, fill = False):
    low_p = df[df['Pressure'] == 0.2]
    med_p = df[df['Pressure'] == 0.8]
    high_p = df[df['Pressure'] == 1.2]

    # Plot density
    if hist:
        plt.hist(low_p['Corrected Velocity'], bins=20, label='0.2 psi', alpha = 0.5, density=density)
        plt.hist(med_p['Corrected Velocity'], bins=20, label='0.8 psi', alpha = 0.5, density=density)
        plt.hist(high_p['Corrected Velocity'], bins=20, label='1.2 psi', alpha = 0.5, density=density)
    else:
        sns.kdeplot(low_p['Corrected Velocity'], label='0.2 psi', fill=True)
        sns.kdeplot(med_p['Corrected Velocity'], label='0.8 psi', fill=True)
        sns.kdeplot(high_p['Corrected Velocity'], label='1.2 psi', fill=True)
    plt.legend()
    plt.title('Density Plot of different pressures')
    plt.show()

    # make subset of old and young participants
    old_low_p = low_p[low_p['Age'] > 50]
    young_low_p = low_p[low_p['Age'] <= 50]
    old_med_p = med_p[med_p['Age'] > 50]
    young_med_p = med_p[med_p['Age'] <= 50]
    old_high_p = high_p[high_p['Age'] > 50]
    young_high_p = high_p[high_p['Age'] <= 50]

    # # Plot density old first
    # if hist:
    #     plt.hist(low_p['Corrected Velocity'], bins=20, label='0.2 psi', alpha = 0.5, density=density, color = 'C0', histtype='step')
    #     plt.hist(old_low_p['Corrected Velocity'], bins=20, label='old 0.2 psi', alpha = 0.5, density=density, color = 'C1', histtype='step')
    #     plt.hist(low_p['Corrected Velocity'], bins=20, label='0.8 psi', alpha = 0.5, density=density, color = 'C2')
    #     plt.hist(old_med_p['Corrected Velocity'], bins=20, label='old 0.8 psi', alpha = 0.5, density=density, color = 'C3')
    #     plt.hist(low_p['Corrected Velocity'], bins=20, label='1.2 psi', alpha = 0.5, density=density, color = 'C4', histtype='step')
    #     plt.hist(old_high_p['Corrected Velocity'], bins=20, label='old 1.2 psi', alpha = 0.5, density=density, color = 'C5', histtype='step')
    #     # plt.hist(young_low_p['Corrected Velocity'], bins=20, label='young 0.2 psi', alpha = 0.5, density=density)
    # else:
    #     sns.kdeplot(low_p['Corrected Velocity'], label='0.2 psi', fill=True, color='C0')
    #     sns.kdeplot(old_low_p['Corrected Velocity'], label='old 0.2 psi', fill=True, color='C1')
    #     sns.kdeplot(med_p['Corrected Velocity'], label='0.8 psi', fill=True, color='C2')
    #     sns.kdeplot(old_med_p['Corrected Velocity'], label='old 0.8 psi', fill=True, color='C3')
    #     sns.kdeplot(high_p['Corrected Velocity'], label='1.2 psi', fill=True, color='C4')
    #     sns.kdeplot(old_high_p['Corrected Velocity'], label='old 1.2 psi', fill=True, color='C5')
    #     # sns.kdeplot(young_low_p['Corrected Velocity'], label='young 0.2 psi', fill=True)
    # plt.legend()
    # plt.title('Density Plot of different pressures young and old')
    # plt.show()

    # # Plot density old vs young
    # if hist:
    #     plt.hist(low_p['Corrected Velocity'], bins=20, label='0.2 psi', alpha = 0.5, density=density)
    #     plt.hist(old_low_p['Corrected Velocity'], bins=20, label='old 0.2 psi', alpha = 0.5, density=density)
    #     plt.hist(young_low_p['Corrected Velocity'], bins=20, label='young 0.2 psi', alpha = 0.5, density=density)
    #     plt.hist(med_p['Corrected Velocity'], bins=20, label='0.8 psi', alpha = 0.5, density=density)
    #     plt.hist(old_med_p['Corrected Velocity'], bins=20, label='old 0.8 psi', alpha = 0.5, density=density)
    #     plt.hist(young_med_p['Corrected Velocity'], bins=20, label='young 0.8 psi', alpha = 0.5, density=density)
    #     plt.hist(high_p['Corrected Velocity'], bins=20, label='1.2 psi', alpha = 0.5, density=density)
    #     plt.hist(old_high_p['Corrected Velocity'], bins=20, label='old 1.2 psi', alpha = 0.5, density=density)
    #     plt.hist(young_high_p['Corrected Velocity'], bins=20, label='young 1.2 psi', alpha = 0.5, density=density)
    # else:
    #     sns.kdeplot(low_p['Corrected Velocity'], label='0.2 psi', fill=True)
    #     sns.kdeplot(old_low_p['Corrected Velocity'], label='old 0.2 psi', fill=True)
    #     sns.kdeplot(young_low_p['Corrected Velocity'], label='young 0.2 psi', fill=True)
    #     sns.kdeplot(med_p['Corrected Velocity'], label='0.8 psi', fill=True)
    #     sns.kdeplot(old_med_p['Corrected Velocity'], label='old 0.8 psi', fill=True)
    #     sns.kdeplot(young_med_p['Corrected Velocity'], label='young 0.8 psi', fill=True)
    #     sns.kdeplot(high_p['Corrected Velocity'], label='1.2 psi', fill=True)
    #     sns.kdeplot(old_high_p['Corrected Velocity'], label='old 1.2 psi', fill=True)
    #     sns.kdeplot(young_high_p['Corrected Velocity'], label='young 1.2 psi', fill=True)
    # plt.legend()
    # plt.title('Density Plot of different pressures young and old')
    # plt.show()

    # Plot 0.2 psi old vs young
    if hist:
        plt.hist(low_p['Corrected Velocity'], bins=20, label='0.2 psi', alpha = 0.5, density=density)
        plt.hist(old_low_p['Corrected Velocity'], bins=20, label='old 0.2 psi', alpha = 0.5, density=density)
        plt.hist(young_low_p['Corrected Velocity'], bins=20, label='young 0.2 psi', alpha = 0.5, density=density)
    else:
        sns.kdeplot(low_p['Corrected Velocity'], label='0.2 psi', fill=True)
        sns.kdeplot(old_low_p['Corrected Velocity'], label='old 0.2 psi', fill=True)
        sns.kdeplot(young_low_p['Corrected Velocity'], label='young 0.2 psi', fill=True)
    plt.legend()
    plt.title('Density Plot of 0.2 psi young and old')
    plt.show()

    # Plot 0.8 psi old vs young
    if hist:
        plt.hist(med_p['Corrected Velocity'], bins=20, label='0.8 psi', alpha = 0.5, density=density)
        plt.hist(old_med_p['Corrected Velocity'], bins=20, label='old 0.8 psi', alpha = 0.5, density=density)
        plt.hist(young_med_p['Corrected Velocity'], bins=20, label='young 0.8 psi', alpha = 0.5, density=density)
    else:
        sns.kdeplot(med_p['Corrected Velocity'], label='0.8 psi', fill=True)
        sns.kdeplot(old_med_p['Corrected Velocity'], label='old 0.8 psi', fill=True)
        sns.kdeplot(young_med_p['Corrected Velocity'], label='young 0.8 psi', fill=True)
    plt.legend()
    plt.title('Density Plot of 0.8 psi young and old')
    plt.show()

    # Plot 1.2 psi old vs young
    if hist:
        plt.hist(high_p['Corrected Velocity'], bins=20, label='1.2 psi', alpha = 0.5, density=density)
        plt.hist(old_high_p['Corrected Velocity'], bins=20, label='old 1.2 psi', alpha = 0.5, density=density)
        plt.hist(young_high_p['Corrected Velocity'], bins=20, label='young 1.2 psi', alpha = 0.5, density=density)
    else:
        sns.kdeplot(high_p['Corrected Velocity'], label='1.2 psi', fill=True)
        sns.kdeplot(old_high_p['Corrected Velocity'], label='old 1.2 psi', fill=True)
        sns.kdeplot(young_high_p['Corrected Velocity'], label='young 1.2 psi', fill=True)
    plt.legend()
    plt.title('Density Plot of 1.2 psi young and old')
    plt.show()



    return 0

def plot_cdf_comp_pressure(df, title = 'CDF Plot for Different Pressures', write = False):
    """
    Plots the CDF for corrected velocities across different pressures and age groups within each pressure category.

    Parameters:
    - df: DataFrame containing 'Pressure', 'Corrected Velocity', and 'Age' columns.
    """
    pressures = df['Pressure'].unique()
    colors = ['C0', 'C1', 'C2']  # Colors for the plots
    labels = ['0.2 psi', '0.8 psi', '1.2 psi']  # Labels for different pressures

    # Plot CDF for different pressures
    plt.figure(figsize=(12, 8))
    for pressure, color, label in zip(pressures, colors, labels):
        subset = df[df['Pressure'] == pressure]
        values = np.sort(subset['Corrected Velocity'])
        cdf = np.arange(1, len(values) + 1) / len(values)
        plt.plot(values, cdf, label=f'{label}', color=color)

    plt.title(title)
    plt.xlabel('Velocity (um/s)')
    plt.ylabel('CDF')
    plt.legend()
    plt.grid(True)
    if write:
        filename = title.replace(' ', '_')
        filename += '.png'
        plt.savefig(filename, dpi=600)
        plt.close()
    else:
        plt.show()

    # Plot CDF for age groups within each pressure category
    plt.figure(figsize=(12, 8))
    for pressure, color, label in zip(pressures, colors, labels):
        for age_group, linestyle in [('old', 'dashed'), ('young', 'solid')]:
            subset = df[(df['Pressure'] == pressure) & (df['Age'] > 50 if age_group == 'old' else df['Age'] <= 50)]
            values = np.sort(subset['Corrected Velocity'])
            cdf = np.arange(1, len(values) + 1) / len(values)
            plt.plot(values, cdf, label=f'{age_group} {label}', color=color, linestyle=linestyle)

    plt.title(title + ' by Age Group')
    plt.xlabel('Velocity (um/s)')
    plt.ylabel('CDF')
    plt.legend()
    plt.grid(True)
    if write:
        filename = title.replace(' ', '_') + '_age_group'
        filename += '.png'
        plt.savefig(filename, dpi=600)
        plt.close()
    else:
        plt.show()
    return 0


def quantile_analysis(data, subset, quantiles=[0.25, 0.5, 0.75]):
    data_quantiles = np.quantile(data, quantiles)
    subset_quantiles = np.quantile(subset, quantiles)
    
    print("Quantile Analysis:")
    for q, dq, sq in zip(quantiles, data_quantiles, subset_quantiles):
        print(f"{int(q*100)}th percentile - Entire Dataset: {dq}, Subset: {sq}")
    return 0

def calc_norm_cdfs(data):
    cdfs = []
    for participant in data:
        participant_sorted = np.sort(participant)
        p_participant = 1. * np.arange(len(participant)) / (len(participant) - 1)
        cdf = np.vstack([participant_sorted, p_participant])
        cdfs.append(cdf)
    cdfs = np.array(cdfs)
    cdfs = np.mean(cdfs, axis=0)
    return cdfs

def calculate_cdf(data, normalize=False):
    if normalize:
        return calc_norm_cdfs(data)
    else:
        sorted_data = np.sort(data)
        p = np.linspace(0, 1, len(data))
        return sorted_data, p
    
def plot_cdf(data, subsets, labels=['Entire Dataset', 'Subset'], title='CDF Comparison', 
             write=False, normalize=False, variable = 'Age'):
    """
    Plots the CDF of the entire dataset and the inputted subsets.

    Args:
        data (array-like): The entire dataset
        subsets (list of array-like): The subsets to be compared
        labels (list of str): The labels for the entire dataset and the subsets
        title (str): The title of the plot
        write (bool): Whether to write the plot to a file
        normalize (bool): Whether to normalize the CDF
    
    Returns:
        0 if successful, 1 if no subsets provided
    """
    # Set up style and font
    sns.set_style("whitegrid")
    source_sans = FontProperties(fname='C:\\Users\\gt8mar\\Downloads\\Source_Sans_3\\static\\SourceSans3-Regular.ttf')
    
    plt.rcParams.update({
        'pdf.fonttype': 42, 'ps.fonttype': 42,
        'font.size': 7, 'axes.labelsize': 7,
        'xtick.labelsize': 6, 'ytick.labelsize': 6,
        'legend.fontsize': 5, 'lines.linewidth': 0.5
    })

    # Set color palette based on variable
    if variable == 'Age':
        base_color = '#1f77b4'##3FCA54''BDE4A7 #A1E5AB
    elif variable == 'SYS_BP':
        base_color = '2ca02c'#80C6C3 #ff7f0e
    elif variable == 'Sex':
        base_color = '674F92'#947EB0#2ca02c#CAC0D89467bd
    else:
        raise ValueError(f"Unsupported variable: {variable}")

    palette = create_monochromatic_palette(base_color)
    # palette = adjust_saturation_of_colors(palette, saturation_scale=1.3)
    palette = adjust_brightness_of_colors(palette, brightness_scale=.2)
    sns.set_palette(palette)

    if not subsets:
        return 1

    fig, ax = plt.subplots(figsize=(2.4, 2.0))

    # Plot main dataset
    x, y = calculate_cdf(data, normalize)
    ax.plot(x, y, label=labels[0])

    # Plot subsets
    for i in  range(len(subsets)):
        if i == 0:
            i_color = 0
            dot_color = 0
        elif i == 1:
            i_color = 3
            dot_color = 2
        elif i == 2:
            i_color = 4
            dot_color=3
        x, y = calculate_cdf(subsets[i], normalize)
        ax.plot(x, y, label=labels[i+1], linestyle='--', color=palette[i_color])

    ax.set_ylabel('CDF')
    ax.set_xlabel('Velocity (um/s)' if 'Pressure' not in title else 'Pressure (psi)')
    ax.set_title(title, fontsize=8)
    
    # Adjust legend
    ax.legend(loc='lower right', bbox_to_anchor=(1, 0.2))
    
    ax.grid(True, linewidth=0.3)

    # Adjust layout to prevent cutting off labels
    plt.tight_layout()

    if write:
        save_plot(fig, title, dpi=300)
    else:
        plt.show()

    return 0

def save_plot(fig, title, dpi=600):
    filename = f"{title.replace(' ', '_')}.png"
    filepath = os.path.join(cap_flow_path, 'results', filename)
    fig.savefig(filepath, dpi=dpi, bbox_inches='tight')
    plt.close(fig)
    
def plot_individual_cdfs(data, title='CDF Comparison', write=False):
    """
    Plots the CDF for each individual in the data, colored by age.

    Args:
        data (DataFrame): The entire dataset with columns 'Participant', 'Age', and the data values.
        title (str): The title of the plot.
        write (bool): Whether to write the plot to a file.

    Returns:
        None
    """
    # Get unique participants
    participants = data['Participant'].unique()

    # Setup plot
    plt.figure(figsize=(10, 6))

    for participant in participants:
        participant_data = data[data['Participant'] == participant]
        participant_age = participant_data['Age'].iloc[0]
        values = participant_data['Corrected Velocity']  # Assuming the column with data is named 'Value'
        values_sorted = np.sort(values)
        p = 1. * np.arange(len(values)) / (len(values) - 1)
        linestyle = '--' if participant_age > 50 else '-'
        color = plt.cm.viridis((participant_age - data['Age'].min()) / (data['Age'].max() - data['Age'].min()))
        plt.plot(values_sorted, p, label=f'Participant {participant} (Age {participant_age})',
                 linestyle=linestyle, color=color)

    plt.ylabel('CDF')
    plt.xlabel('Velocity (um/s)')  # Adjust the label to match the actual data
    plt.title(title)
    plt.legend()
    plt.grid(True)

    # Save or show plot
    if write:
        filename = title.replace(' ', '_') + '.png'
        plt.savefig(filename, dpi=600)
        plt.close()
    else:
        plt.show()
    return 0

def plot_boxplot(data, subset, labels=['Entire Dataset', 'Subset']):
    # Combine data and subset into a single dataset for plotting
    combined_data = np.concatenate([data, subset])
    # Create a list of labels corresponding to the data and subset
    combined_labels = np.concatenate([[labels[0]]*len(data), [labels[1]]*len(subset)])
    
    # Create a DataFrame for easier plotting with seaborn
    import pandas as pd
    df = pd.DataFrame({'Value': combined_data, 'Group': combined_labels})
    
    # Plotting
    plt.figure(figsize=(8, 6))
    sns.boxplot(x='Group', y='Value', data=df)
    plt.title('Box Plot of Entire Dataset vs. Subset')
    plt.show()
    return 0

def plot_violinplot(data, subset, labels=['Entire Dataset', 'Subset']):
    # Combine data and subset into a single dataset for plotting
    combined_data = np.concatenate([data, subset])
    # Create a list of labels corresponding to the data and subset
    combined_labels = np.concatenate([[labels[0]]*len(data), [labels[1]]*len(subset)])
    
    # Create a DataFrame for easier plotting with seaborn
    import pandas as pd
    df = pd.DataFrame({'Value': combined_data, 'Group': combined_labels})
    
    # Plotting
    plt.figure(figsize=(8, 6))
    sns.violinplot(x='Group', y='Value', data=df, inner='quartile')
    plt.title('Violin Plot of Entire Dataset vs. Subset')
    plt.show()
    return 0

def plot_box_and_whisker(df_entire_data, df_subset1, df_subset2, column, variable = 'Age', log_scale = False):
    # Extract the column of interest from each dataframe
    data_entire = df_entire_data[column].rename('Entire Dataset')
    if variable == 'Age':
        data_subset1 = df_subset1[column].rename('Old')
        data_subset2 = df_subset2[column].rename('Young')
    else:
        data_subset1 = df_subset1[column].rename('High BP')
        data_subset2 = df_subset2[column].rename('Normal BP')
    

    # Combine the data into a single dataframe for plotting
    combined_data = pd.concat([data_entire, data_subset1, data_subset2], axis=1)
    
    
    # Plot the box and whisker plot
    plt.figure(figsize=(10, 6))
    sns.boxplot(data=combined_data, showfliers=False)
    if log_scale:
        plt.yscale('log')
    if variable == 'Age':
        plt.title('Comparison of Velocities by Age Group')
    else:
        plt.title('Comparison of Velocities by Blood Pressure Group')
    plt.ylabel('Velocity (um/s)')
    plt.show()
    return 0

def plot_violin(df_entire_data, df_subset1, df_subset2, column, log_scale = False):
    # Extract the column of interest and create a category column
    data_entire = df_entire_data.assign(Category='Entire Dataset')[[column, 'Category']]
    data_subset1 = df_subset1.assign(Category='Old')[[column, 'Category']]
    data_subset2 = df_subset2.assign(Category='Young')[[column, 'Category']]

    # Combine the data into a single dataframe for plotting
    combined_data = pd.concat([data_entire, data_subset1, data_subset2])

    if log_scale:
        # Apply logarithmic transformation to the data
        combined_data[column] = combined_data[column].apply(lambda x: np.log(x) if x > 0 else None)

    # Plot the violin plot
    plt.figure(figsize=(10, 6))
    sns.violinplot(x='Category', y=column, data=combined_data)
    plt.title('Comparison of Log Velocities by Age Group' if log_scale else 'Comparison of Velocities by Age Group')
    plt.ylabel('Log Velocity' if log_scale else 'Velocity (um/s)')
    plt.show()
    return 0

def collapse_df(df):
    # Calculate median velocity for specific pressures and overall median velocity
    pressure_medians = df.groupby(['Participant', 'Pressure'])['Corrected Velocity'].median().unstack()
    pressure_medians.columns = [f'Pressure {col}' for col in pressure_medians.columns]

    # Overall median velocity and median SYS_BP
    overall_median_velocity = df.groupby('Participant')['Corrected Velocity'].median().rename('Median Velocity')
    median_sys_bp = df.groupby('Participant')['SYS_BP'].median().rename('Median SYS_BP')

    # Combine all the data
    final_df = pd.concat([pressure_medians, overall_median_velocity, median_sys_bp], axis=1).reset_index()

    # Assume the Age for each participant is constant and just take the first one.
    ages = df.groupby('Participant')['Age'].first()

    # Combine age into the final DataFrame
    final_df = pd.merge(final_df, ages, left_on='Participant', right_index=True)
    
    # If there is an 'Age-Score' column, add it to the final DataFrame
    if 'Age-Score' in df.columns:
        area_scores = df.groupby('Participant')['Age-Score'].mean().rename('Age-Score')
        final_df = pd.merge(final_df, area_scores, left_on='Participant', right_index=True)
    
    # If there is a 'Log Age-Score' column, add it to the final DataFrame
    if 'Log Age-Score' in df.columns:
        log_area_scores = df.groupby('Participant')['Log Age-Score'].mean().rename('Log Age-Score')
        final_df = pd.merge(final_df, log_area_scores, left_on='Participant', right_index=True)

    # If there is a 'KS Statistic' column, add it to the final DataFrame
    if 'KS Statistic' in df.columns:
        ks_stats = df.groupby('Participant')['KS Statistic'].mean().rename('KS Statistic')
        final_df = pd.merge(final_df, ks_stats, left_on='Participant', right_index=True)

    # if there is a 'EMD Score' column, add it to the final DataFrame
    if 'EMD Score' in df.columns:
        emd_scores = df.groupby('Participant')['EMD Score'].mean().rename('EMD Score')
        final_df = pd.merge(final_df, emd_scores, left_on='Participant', right_index=True)
    
    # if there is a 'Sex' column, add it to the final DataFrame
    if 'Sex' in df.columns:
        # Make sex 0 for males and 1 for women
        sex = df.groupby('Participant')['Sex'].first().map({'M': 0, 'F': 1})
        final_df = pd.merge(final_df, sex, left_on='Participant', right_index=True)

    return final_df

def plot_stats(df):
    # Setting the style
    sns.set_theme(style="whitegrid")

    # Plotting distributions of Median Velocity, Age, and Median SYS_BP. 
    fig, ax = plt.subplots(1, 3, figsize=(18, 5))

    sns.histplot(df['Median Velocity'], kde=True, ax=ax[0], color='skyblue')
    ax[0].set_title('Distribution of Median Velocity')

    sns.histplot(df['Age'], kde=True, ax=ax[1], color='lightgreen')
    ax[1].set_title('Distribution of Age')

    sns.histplot(df['Median SYS_BP'], kde=True, ax=ax[2], color='salmon')
    ax[2].set_title('Distribution of Median SYS_BP')

    plt.tight_layout()
    plt.show()

    # Pair plot to visualize relationships between Median Velocity and other features
    sns.pairplot(df[['Median Velocity', 'Pressure 0.2', 'Pressure 0.8', 'Pressure 1.2', 'Age', 'Median SYS_BP', 'Age-Score', 'Log Age-Score', 'KS Statistic', 'EMD Score']])
    plt.show()

    # Correlation matrix
    corr_matrix = df.corr()
    plt.figure(figsize=(10, 8))
    sns.heatmap(corr_matrix, annot=True, cmap='coolwarm')
    plt.title('Correlation Matrix')
    plt.show()
    return 0

def make_models(df, variable = 'Median Velocity', log = False, plot = False):
    from sklearn.model_selection import train_test_split
    from sklearn.linear_model import LinearRegression
    from sklearn.ensemble import RandomForestRegressor
    from sklearn.metrics import mean_absolute_error, mean_squared_error
    from sklearn.model_selection import RandomizedSearchCV

    # preparing the data
    if log:
        X = df.drop(['Participant', 'Median Velocity', 'Age-Score', 'Log Age-Score', 'EMD Score', 'KS Statistic',                      
                     'Pressure 0.2', 'Pressure 0.4', 'Pressure 0.6', 'Pressure 0.8', 'Pressure 1.0', 'Pressure 1.2'], axis=1)  # Using log pressures, age, and sys_bp as features
    else: 
        X = df.drop(['Participant', 'Log Median Velocity', 'Age-Score', 'Log Age-Score', 'EMD Score', 'KS Statistic',
                     'Log Pressure 0.2', 'Log Pressure 0.4', 'Log Pressure 0.6', 'Log Pressure 0.8', 'Log Pressure 1.0', 'Log Pressure 1.2'], axis=1)  # Using pressures, age, and sys_bp as features
    
    if variable == 'Median Velocity':
        Y = df['Median Velocity']
        X.drop(['Median Velocity'], axis=1, inplace=True)
    elif variable == 'Log Median Velocity':
        Y = df['Log Median Velocity']
        X.drop(['Log Median Velocity'], axis=1, inplace=True)
    elif variable == 'Log Age-Score':
        Y = df['Log Age-Score']
    elif variable == 'Age-Score':
        Y = df['Age-Score']
    else:
        Y = df['Median Velocity']
        X.drop(['Log Median Velocity', 'Median Velocity'], axis=1, inplace=True)


    print(X.columns, Y.name)

    # Splitting the dataset into training and testing sets
    X_train, X_test, y_train, y_test = train_test_split(X, Y, test_size=0.2, random_state=42)

    # Initializing models
    linear_reg = LinearRegression()
    random_forest = RandomForestRegressor(n_estimators=100, random_state=42)
    
    # # Optimized Random Forest caused issues with residuals
    # random_forest_optimized = RandomForestRegressor(n_estimators=200, min_samples_split=2, min_samples_leaf=1, random_state=42)
    # random_forest = random_forest_optimized

    # Training Linear Regression
    linear_reg.fit(X_train, y_train)
    y_pred_lr = linear_reg.predict(X_test)

    # Training Random Forest Regressor
    random_forest.fit(X_train, y_train)
    y_pred_rf = random_forest.predict(X_test)

    # Evaluating models
    mae_lr = mean_absolute_error(y_test, y_pred_lr)
    rmse_lr = mean_squared_error(y_test, y_pred_lr, squared=False)

    mae_rf = mean_absolute_error(y_test, y_pred_rf)
    rmse_rf = mean_squared_error(y_test, y_pred_rf, squared=False)

    print(f'Linear Regression MAE: {mae_lr}, RMSE: {rmse_lr}')
    print(f'Random Forest MAE: {mae_rf}, RMSE: {rmse_rf}')

    if plot:
        fig, axs = plt.subplots(2, 2, figsize=(14, 10))

        # Actual vs. Predicted for Linear Regression
        axs[0, 0].scatter(y_test, y_pred_lr, color='blue', alpha=0.5)
        axs[0, 0].plot([Y.min(), Y.max()], [Y.min(), Y.max()], 'k--', lw=2)
        axs[0, 0].set_title('Linear Regression: Actual vs. Predicted')
        axs[0, 0].set_xlabel('Actual')
        axs[0, 0].set_ylabel('Predicted')

        # Residuals for Linear Regression
        residuals_lr = y_test - y_pred_lr
        axs[1, 0].scatter(y_pred_lr, residuals_lr, color='red', alpha=0.5)
        axs[1, 0].hlines(y=0, xmin=y_pred_lr.min(), xmax=y_pred_lr.max(), colors='k', lw=2)
        axs[1, 0].set_title('Linear Regression: Residuals')
        axs[1, 0].set_xlabel('Predicted')
        axs[1, 0].set_ylabel('Residuals')

        # Actual vs. Predicted for Random Forest
        axs[0, 1].scatter(y_test, y_pred_rf, color='green', alpha=0.5)
        axs[0, 1].plot([Y.min(), Y.max()], [Y.min(), Y.max()], 'k--', lw=2)
        axs[0, 1].set_title('Random Forest: Actual vs. Predicted')
        axs[0, 1].set_xlabel('Actual')
        axs[0, 1].set_ylabel('Predicted')

        # Residuals for Random Forest
        residuals_rf = y_test - y_pred_rf
        axs[1, 1].scatter(y_pred_rf, residuals_rf, color='orange', alpha=0.5)
        axs[1, 1].hlines(y=0, xmin=y_pred_rf.min(), xmax=y_pred_rf.max(), colors='k', lw=2)
        axs[1, 1].set_title('Random Forest: Residuals')
        axs[1, 1].set_xlabel('Predicted')
        axs[1, 1].set_ylabel('Residuals')

        plt.tight_layout()
        plt.show()

    # # Randomized Search CV for hyperparameter tuning
    # # Simplifying the parameter grid and reducing the number of iterations for demonstration
    # simplified_param_dist = {
    #     'n_estimators': [100, 200],
    #     'max_depth': [None, 10],
    #     'min_samples_split': [2, 5],
    #     'min_samples_leaf': [1, 2]
    # }

    # # Initializing the Randomized Search CV object with simplified parameters
    # simplified_random_search = RandomizedSearchCV(estimator=random_forest, param_distributions=simplified_param_dist, n_iter=10, cv=5, verbose=2, random_state=42, n_jobs=-1, scoring='neg_mean_absolute_error')

    # # Fitting it to the data
    # simplified_random_search.fit(X_train, y_train)

    # # Best parameters and score from the simplified search
    # simplified_best_params = simplified_random_search.best_params_
    # simplified_best_score = -simplified_random_search.best_score_  # Note: scores are negative in sklearn

    # print(simplified_best_params, simplified_best_score)
    return mae_lr, rmse_lr, mae_rf, rmse_rf

def make_log_df(df, plot = False):
    # Log-transforming selected features and the target variable
    df['Log Pressure 0.2'] = np.log1p(df['Pressure 0.2'])
    df['Log Pressure 0.4'] = np.log1p(df['Pressure 0.4'])
    df['Log Pressure 0.6'] = np.log1p(df['Pressure 0.6'])
    df['Log Pressure 0.8'] = np.log1p(df['Pressure 0.8'])
    df['Log Pressure 1.0'] = np.log1p(df['Pressure 1.0'])
    df['Log Pressure 1.2'] = np.log1p(df['Pressure 1.2'])
    df['Log Median Velocity'] = np.log1p(df['Median Velocity'])

    if plot:
        # Plot log-transformed features vs Age
        fig, axs = plt.subplots(1, 3, figsize=(18, 5))
        sns.scatterplot(y='log_Pressure_0.2', x='Age', data=df, ax=axs[0])
        axs[0].set_title('Log-transformed Pressure 0.2 vs. Age')
        sns.scatterplot(y='log_Pressure_0.8', x='Age', data=df, ax=axs[1])
        axs[1].set_title('Log-transformed Pressure 0.8 vs. Age')
        sns.scatterplot(y='log_Pressure_1.2', x='Age', data=df, ax=axs[2])
        axs[2].set_title('Log-transformed Pressure 1.2 vs. Age')
        plt.tight_layout()
        plt.show()

        # Plot log-transformed features vs SYS_BP
        fig, axs = plt.subplots(1, 3, figsize=(18, 5))
        sns.scatterplot(y='log_Pressure_0.2', x='Median SYS_BP', data=df, ax=axs[0])
        axs[0].set_title('Log-transformed Pressure 0.2 vs. Median SYS_BP')
        sns.scatterplot(y='log_Pressure_0.8', x='Median SYS_BP', data=df, ax=axs[1])
        axs[1].set_title('Log-transformed Pressure 0.8 vs. Median SYS_BP')
        sns.scatterplot(y='log_Pressure_1.2', x='Median SYS_BP', data=df, ax=axs[2])
        axs[2].set_title('Log-transformed Pressure 1.2 vs. Median SYS_BP')
        plt.tight_layout()
        plt.show()

        # Plot log-transformed Median Velocity vs Age
        plt.figure(figsize=(8, 5))
        sns.scatterplot(y='log_Median_Velocity', x='Age', data=df)
        plt.title('Log-transformed Median Velocity vs. Age')
        plt.show()
    return df

def calculate_video_median_velocity(df, dimensionless= False):
    # Make a copy of the DataFrame to avoid modifying the original one
    df_copy = df.copy()

    if dimensionless:
        video_median_velocity = df_copy.groupby(['Participant', 'Video'])['Dimensionless Velocity'].median().reset_index(name='Video Median Dimensionless Velocity')
        merged_df = pd.merge(df_copy, video_median_velocity, on=['Participant', 'Video'], how='left')
        collapsed_df = merged_df.drop_duplicates(subset=['Participant', 'Video'])
    else:
        # Group by 'participant' and 'video', then calculate the median of 'Corrected Velocity'
        video_median_velocity = df_copy.groupby(['Participant', 'Video'])['Corrected Velocity'].median().reset_index(name='Video Median Velocity')

        # Merge the median values back to the original DataFrame copy
        merged_df = pd.merge(df_copy, video_median_velocity, on=['Participant', 'Video'], how='left')

        # Drop duplicates to get a collapsed DataFrame with unique participant-video pairs
        collapsed_df = merged_df.drop_duplicates(subset=['Participant', 'Video'])

    return collapsed_df

def plot_median_velocity_of_videos(df):
    # Ensure the DataFrame is sorted by participant and then by video to get the correct order
    sorted_df = df.sort_values(by=['Participant', 'Location', 'Video'])

    # Set the plotting style for better readability
    plt.style.use('seaborn-darkgrid')

    # Create a line plot for each participant, ordered by video number but plotted against Pressure
    for participant, group in sorted_df.groupby('Participant'):
        for location, location_group in group.groupby('Location'):
            # Sort the group by Pressure to get the x-axis values, but trace the line by video order
            group_sorted_by_video = location_group.sort_values(by='Video')
            plt.plot(group_sorted_by_video['Pressure'], group_sorted_by_video['Video Median Velocity'], marker='o', label=f'Participant {participant}')

            plt.xlabel('Pressure')
            plt.ylabel('Video Median Velocity')
            plt.title(f'Video Median Velocity by Pressure for Participant {participant} at Location {location}')
            plt.legend()
            plt.show()
    return 0


def compare_log_and_linear(df, variable = 'Median Velocity', plot = False):
    from sklearn.model_selection import train_test_split
    from sklearn.linear_model import LinearRegression
    from sklearn.metrics import mean_squared_error, r2_score
    from sklearn.ensemble import RandomForestRegressor

    # Assuming `df` is your DataFrame
    df = make_log_df(df)

    # Splitting both datasets into training and testing sets for all pressure columns
    features_original = ['Pressure 0.2', 'Pressure 0.8', 'Pressure 1.2']  # Example original features
    features_transformed = ['log_Pressure_0.2', 'log_Pressure_0.8', 'log_Pressure_1.2']  # Corresponding log-transformed features
    
    X_original = df[features_original]
    X_transformed = df[features_transformed]
    if variable == 'Median Velocity':
        y_original = df['Median Velocity']
        y_transformed = df['log_Median_Velocity']
    elif variable == 'Age-Score':
        y_original = df['Age-Score']
        y_transformed = df['Log Age-Score']
    else:
        y_original = df['Age']
        y_transformed = df['Age']
    
    X_train_orig, X_test_orig, y_train_orig, y_test_orig = train_test_split(X_original, y_original, test_size=0.2, random_state=42)
    X_train_trans, X_test_trans, y_train_trans, y_test_trans = train_test_split(X_transformed, y_transformed, test_size=0.2, random_state=42)
    
    models = {
        'Linear Regression': LinearRegression(),
        'Random Forest': RandomForestRegressor(n_estimators=100, random_state=42)
    }
    
    for name, model in models.items():
        # Original data
        model.fit(X_train_orig, y_train_orig)
        predictions_orig = model.predict(X_test_orig)
        
        # Log-transformed data
        model.fit(X_train_trans, y_train_trans)
        predictions_trans = model.predict(X_test_trans)
        
        # Evaluation
        mse_original = mean_squared_error(y_test_orig, predictions_orig)
        r2_original = r2_score(y_test_orig, predictions_orig)
        
        mse_transformed = mean_squared_error(np.expm1(y_test_trans), np.expm1(predictions_trans))
        r2_transformed = r2_score(np.expm1(y_test_trans), np.expm1(predictions_trans))
        
        print(f"{name} - Original Data - MSE: {mse_original:.4f}, R2: {r2_original:.4f}")
        print(f"{name} - Log-transformed Data - MSE: {mse_transformed:.4f}, R2: {r2_transformed:.4f}")
        
        if plot:
            # Actual vs. Predicted Plot
            plt.figure(figsize=(14, 6))
            plt.subplot(1, 2, 1)
            sns.scatterplot(x=y_test_orig, y=predictions_orig).set(title=f'{name} - Original Data: Actual vs. Predicted variable {variable}')
            plt.subplot(1, 2, 2)
            sns.scatterplot(x=np.expm1(y_test_trans), y=np.expm1(predictions_trans)).set(title=f'{name} - Log-transformed Data: Actual vs. Predicted variable {variable}')
            plt.show()
            
            # Residual Plot
            plt.figure(figsize=(14, 6))
            plt.subplot(1, 2, 1)
            sns.residplot(x=predictions_orig, y=y_test_orig, lowess=True).set(title=f'{name} - Original Data: Residuals variable {variable}')
            plt.subplot(1, 2, 2)
            sns.residplot(x=np.expm1(predictions_trans), y=np.expm1(y_test_trans), lowess=True).set(title=f'{name} - Log-transformed Data: Residuals variable {variable}')
            plt.show()
    
    return 0

def get_bad_apples(summary_df):
    # Filter the dataframe where 'Correct', 'Zero', and 'Correct2' are all False
    filtered_df = summary_df[(summary_df['Correct'] == 'f') & 
                             (summary_df['Zero'] == 'f') ] # &       (summary_df['Correct2'] == 'f')
    return filtered_df

def age_bin_accuracy(y_true, y_pred, threshold=50):
    """
    Custom accuracy scorer that categorizes predicted and true ages into bins based on a threshold.
    
    Parameters:
    - y_true: array-like of true ages.
    - y_pred: array-like of predicted ages.
    - threshold: age threshold for categorizing into bins (default is 50).
    
    Returns:
    - Accuracy of the bin categorization.
    """
    # Convert ages to binary categories (0: young, 1: old)
    y_true_bin = (y_true >= threshold).astype(int)
    y_pred_bin = (y_pred >= threshold).astype(int)
    
    # Calculate accuracy
    return accuracy_score(y_true_bin, y_pred_bin)

def perform_logistic_regression(dataframe, features, target, cv_folds=5, score_func='banana'):
    """
    Fits a logistic regression model and evaluates its performance.

    Args:
    - dataframe: The pandas DataFrame containing the data.
    - features: List of column names to use as features.
    - target: The name of the target column.
    - cv_folds: Number of cross-validation folds to use.

    Returns:
    - model: The fitted LogisticRegression model.
    """
    X = dataframe[features]
    y = dataframe[target]
    # # set y values to 0 or 1 (0 for Age < 50, 1 for Age >= 50)
    # y = y >= 50


    # Splitting the dataset into training and testing sets
    X_train, X_test, y_train, y_test = train_test_split(X, y, test_size=0.5, random_state=42)

    # Creating and fitting the logistic regression model within a pipeline
    model = make_pipeline(StandardScaler(), LogisticRegression())
    model.fit(X_train, y_train)

    # Making predictions and evaluating the model
    y_pred = model.predict(X_test)
    # print(f"Accuracy: {accuracy_score(y_test, y_pred)}")
    # print(f"Confusion Matrix:\n{confusion_matrix(y_test, y_pred)}")
    print('This is for perform logistic regression')
    print(f'y_pred: {y_pred}')
    print(f'y_test: {y_test}')

    # Now add cross-validation
    if score_func is None:
        score_func = 'accuracy'
    else:
        custom_accuracy_scorer = make_scorer(age_bin_accuracy, greater_is_better=True)
        score_func = custom_accuracy_scorer
    accuracy_scores = cross_val_score(model, X, y, cv=cv_folds, scoring=score_func)
    average_accuracy = np.mean(accuracy_scores)
    print(f"Average accuracy with {cv_folds}-fold cross-validation: {average_accuracy}")
    print(features)

    # calculate Recall, Precision, F1
    y_test_bool = y_test >= 50
    y_pred_bool = y_pred >= 50
    # turn True and False into 1 and 0
    y_test_bool = y_test_bool.astype(int)
    y_pred_bool = y_pred_bool.astype(int)
    print(f'y_test_bool: {y_test_bool}')
    print(f'y_pred_bool: {y_pred_bool}')

    # Calculate Precision, Recall, F1
    precision = precision_score(y_test_bool, y_pred_bool, average='binary')
    recall = recall_score(y_test_bool, y_pred_bool, average='binary')
    f1 = f1_score(y_test_bool, y_pred_bool, average='binary')

    print(f'Precision: {precision}')
    print(f'Recall: {recall}')
    print(f'F1: {f1}')
    
    print('End of perform logistic regression')
    return model

def predict_age_with_linear_regression(dataframe, features, plot = False):
    """
    Fits a linear regression model to predict age.

    Args:
    - dataframe: The pandas DataFrame containing the data.
    - features: List of column names to use as features.

    Returns:
    - age_predictions: Predicted ages for the test set.
    """
    X = dataframe[features]
    y = dataframe['Age']  # Assuming 'Age' is the column with age values

    # Splitting the dataset into training and testing sets
    X_train, X_test, y_train, y_test = train_test_split(X, y, test_size=0.5, random_state=42)

    # Creating and fitting the linear regression model within a pipeline
    model = make_pipeline(StandardScaler(), LinearRegression())
    age_predictions_CV = cross_val_predict(model, X, y, cv=5)
    model.fit(X_train, y_train)

    # Making predictions on the test set
    age_predictions = model.predict(X_test)
    age_buckets = np.where(age_predictions >= 50, 1, 0)
    age_buckets_CV = np.where(age_predictions_CV >= 50, 1, 0)

    # You could then evaluate the classification using actual age buckets in y_test
    y_test_buckets = np.where(y_test >= 50, 1, 0)
    y_test_buckets_CV = np.where(y >= 50, 1, 0)
    precision = precision_score(y_test_buckets, age_buckets)
    recall = recall_score(y_test_buckets, age_buckets)
    f1 = f1_score(y_test_buckets, age_buckets)

    # plot confusion matrix
    if plot:
        plot_confusion_matrix(y_test_buckets, age_buckets, features = features, threshold=.5, class_names=['Young', 'Old'])
    print(f"Accuracy: {accuracy_score(y_test_buckets, age_buckets)}")

    print(f"Precision: {precision:.4f}")
    print(f"Recall: {recall:.4f}")
    print(f"F1 Score: {f1:.4f}")

    precision_CV = precision_score(y_test_buckets_CV, age_buckets_CV)
    recall_CV = recall_score(y_test_buckets_CV, age_buckets_CV)
    f1_CV = f1_score(y_test_buckets_CV, age_buckets_CV)

    print(f"Precision CV: {precision_CV:.4f}")
    print(f"Recall CV: {recall_CV:.4f}")
    print(f"F1 Score CV: {f1_CV:.4f}")

    # plot confusion matrix
    if plot:
        plot_confusion_matrix(y_test_buckets_CV, age_buckets_CV, features = features, threshold=.5, class_names=['Young CV', 'Old CV'])
    print(f"Accuracy CV: {accuracy_score(y_test_buckets_CV, age_buckets_CV)}")

    print('End of predict age with linear regression')

    
    return age_predictions, y_test



def perform_lasso_regression(dataframe, features, target):
    """
    Fits a Lasso regression model with cross-validation and prints feature coefficients.

    Parameters:
    - dataframe: The pandas DataFrame containing the data.
    - features: List of column names to use as features.
    - target: The name of the target column.

    Returns:
    - model: The fitted LassoCV model.
    """
    X = dataframe[features]
    y = dataframe[target]

    # Creating and fitting the Lasso model within a pipeline
    model = make_pipeline(StandardScaler(), LassoCV(cv=5, max_iter=5000))
    model.fit(X, y)

    # Accessing the Lasso model directly to get the coefficients
    lasso = model.named_steps['lassocv']
    coefficients = pd.Series(lasso.coef_, index=features)

    # Printing the coefficients
    print('Lasso Regression Model:')
    print("Feature coefficients:")
    print(coefficients)

    print('End of perform lasso regression')

    return model

def perform_lasso_regression_and_evaluate(dataframe, features, target, plot = False):
    X = dataframe[features]
    y = dataframe[target]

    # Splitting the dataset into training and testing sets
    X_train, X_test, y_train, y_test = train_test_split(X, y, test_size=0.5, random_state=42)

    # Creating and fitting the Lasso model within a pipeline
    model = make_pipeline(StandardScaler(), LassoCV(cv=5))
    model.fit(X_train, y_train)

    # Predicting on the test set
    y_pred = model.predict(X_test)

    print(f'This is for perform lasso regression and evaluate')

    print(f'y_pred: {y_pred} lasso')
    print(f'y_test: {y_test} lasso')

    # Evaluation for regression
    print("R-squared:", r2_score(y_test, y_pred))
    print("MSE:", mean_squared_error(y_test, y_pred))

    # Check number correctly classified: 50 year threshold
    y_pred = y_pred >= 50
    y_test = y_test >= 50

    print(confusion_matrix(y_test, y_pred))
    print(accuracy_score(y_test, y_pred))

    # # select features which are not zero: 
    # lasso = model.named_steps['lassocv']
    # print(lasso.coef_.shape)
    # print(np.asarray(features).shape)
    # coefficients = pd.DataFrame(features, lasso.coef_, columns=['Feature', 'Coefficient'])
    # print("Banana:")
    # print(coefficients) 
    # for coefficient in coefficients:
    #     print(coefficient)
    #     print('asdf;lkjasdfl;jkasdf;klj')
    # # the second column of coefficients is the value of the coefficients
    brute_force_features = f"Lasso of ['Pressure 0.2', 'Pressure 1.2', 'Median SYS_BP', 'Log Pressure 0.4']"
    if plot: 
        plot_confusion_matrix(y_test, y_pred, features = brute_force_features, threshold=.5, class_names=['Young Lasso', 'Old Lasso'])

    print('End of perform lasso regression and evaluate')


    return model

def perform_random_forest_classification(dataframe, features, target, plot = False):
    """
    Fits a Random Forest classifier to the data and evaluates its performance.

    Parameters:
    - dataframe: The pandas DataFrame containing the data.
    - features: List of column names to use as features.
    - target: The name of the target column.

    Returns:
    - model: The fitted RandomForestClassifier model.
    """
    X = dataframe[features]
    y = dataframe[target]

    # Splitting the dataset into training and testing sets
    X_train, X_test, y_train, y_test = train_test_split(X, y, test_size=0.2, random_state=42)

    # It's often a good idea to scale your data for other models, but Random Forest does not require it as it is not sensitive to the variance in the data.
    # Creating and fitting the Random Forest model
    model = RandomForestClassifier(n_estimators=100, random_state=42)
    model.fit(X_train, y_train)

    # Predicting on the test set
    y_pred = model.predict(X_test)

    # Evaluating the model
    print("Accuracy:", accuracy_score(y_test, y_pred))
    print("Confusion Matrix:\n", confusion_matrix(y_test, y_pred))

    # Plotting feature importances
    feature_importances = pd.Series(model.feature_importances_, index=features)
    feature_importances.nlargest(len(features)).plot(kind='barh')
    plt.title('Feature Importances')
    if plot:
        plt.show()
    else: 
        plt.close()
    return model

def calculate_auc(y_true, y_scores, features = None, plot=False):
    # Assuming y_scores are the continuous outputs from the Lasso model
    # Binarize predictions based on a threshold if necessary
    # For example, threshold = 0.5, y_pred = [1 if y > threshold else 0 for y in y_scores]

    # Calculate AUC
    auc = roc_auc_score(y_true, y_scores)

    if plot:
        fpr, tpr, thresholds = roc_curve(y_true, y_scores)
        plt.figure()
        plt.plot(fpr, tpr, label='ROC curve (area = %0.2f)' % auc)
        plt.plot([0, 1], [0, 1], 'k--')  # random predictions curve
        plt.xlim([0.0, 1.0])
        plt.ylim([0.0, 1.05])
        plt.xlabel('False Positive Rate')
        plt.ylabel('True Positive Rate')
        if features:
            plt.title(f'Receiver Operating Characteristic (ROC) for \n{features}')
        else:
            plt.title('Receiver Operating Characteristic (ROC)')
        plt.legend(loc="lower right")
        plt.show()

    return auc

def plot_confusion_matrix(y_true, y_scores, features = None, threshold=0.5, class_names=None):
    """
    Plots a confusion matrix using actual labels and predicted scores.

    Parameters:
    - y_true: Array-like of true labels.
    - y_scores: Array-like of scores predicted by the model.
    - threshold: Threshold for converting scores to binary predictions.
    - class_names: List of class names for the plot. For binary classification, use ['Negative', 'Positive'].
    """
    # Convert scores to binary predictions
    y_pred = np.where(y_scores > threshold, 1, 0)
    
    # Compute confusion matrix
    cm = confusion_matrix(y_true, y_pred)
    
    # Plotting
    fig, ax = plt.subplots(figsize=(8, 6))
    sns.heatmap(cm, annot=True, fmt="d", cmap="Blues", ax=ax, cbar=False,
                xticklabels=class_names, yticklabels=class_names)
    
    plt.ylabel('Actual')
    plt.xlabel('Predicted')
    # add list of features to the title
    if features:
        plt.title(f'Confusion Matrix for \n{features}')
    else:
        plt.title('Confusion Matrix')
    plt.show()

def delong_roc_variance(ground_truth, predictions):
    """
    Computes ROC AUC variance for a single set of predictions and true binary labels.
    
    Args:
    ground_truth (array-like): True binary labels.
    predictions (array-like): Predicted scores.
    
    Returns:
    tuple: (AUC, AUC variance)
    """
    
    ground_truth = np.asarray(ground_truth)
    predictions = np.asarray(predictions)
    assert len(ground_truth) == len(predictions)
    assert np.array_equal(np.unique(ground_truth), [0, 1])
    
    # Count positive and negative examples
    n1 = np.sum(ground_truth)
    n2 = len(ground_truth) - n1
    
    # Calculate AUC
    fpr, tpr, thresholds = roc_curve(ground_truth, predictions)
    auc = np.trapz(tpr, fpr)
    
    # DeLong covariance
    tx = predictions[ground_truth == 1]
    ty = predictions[ground_truth == 0]
    tx = np.expand_dims(tx, axis=0)
    ty = np.expand_dims(ty, axis=1)
    
    v10 = np.mean(np.less(tx, ty), axis=1) - auc
    v01 = np.mean(np.greater(tx, ty), axis=0) - auc
    
    auc_variance = (np.var(v10) / n1 + np.var(v01) / n2)
    
    return auc, auc_variance

def calculate_auc_ci_delong(y_true, y_scores, alpha=0.95):
    auc, auc_var = delong_roc_variance(y_true, y_scores)
    auc_std = np.sqrt(auc_var)
    lower_upper_q = stats.norm.ppf(1 - (1 - alpha) / 2)
    ci_lower = auc - lower_upper_q * auc_std
    ci_upper = auc + lower_upper_q * auc_std
    ci_lower = max(0, ci_lower)  # Ensure lower bound is not below 0
    ci_upper = min(1, ci_upper)  # Ensure upper bound is not above 1
    return auc, auc_var, ci_lower, ci_upper

def make_roc_curve_one_var(df, feature, target='Age', flip=False, plot=False, write=False, n_bootstraps=1000, ci_percentile=95):
    if target != 'Age':
        raise ValueError('Please choose target for this function (only Age is supported)')
    age_threshold = 50
    if flip:
        # Categorize 'old' (0) and 'young' (1) based on age threshold
        df['Age Category'] = (df['Age'] < age_threshold).astype(int)
    else:
        # Categorize 'old' (1) and 'young' (0) based on age threshold
        df['Age Category'] = (df['Age'] >= age_threshold).astype(int)

    # Calculate ROC and AUC for the actual data
    thresholds = np.linspace(df[feature].min(), df[feature].max(), 50)
    tprs = []
    fprs = []

    for threshold in thresholds:
        df['Predicted'] = (df[feature] >= threshold).astype(int)
        fpr, tpr, _ = roc_curve(df['Age Category'], df['Predicted'])
        tprs.append(tpr[1])
        fprs.append(fpr[1])

    # Calculate the actual AUC
    roc_auc = auc(fprs, tprs)

    # Calculate AUC and confidence interval using DeLong's method
    y_true = df['Age Category'].values
    y_scores = df[feature].values
    auc_score, auc_var, ci_lower, ci_upper = calculate_auc_ci_delong(y_true, y_scores)

    print(f'delong auc below')
    print(f'AUC: {auc_score:.2f}, auc variance: {auc_var}, auc std: {np.sqrt(auc_var)}, 95% CI: [{ci_lower:.2f}, {ci_upper:.2f}]')

    # Since the DeLong method doesn't directly provide TPRs, we use the original ROC curve for TPRs
    delong_tprs = tprs  # Use the TPRs from the original ROC calculation

    plot_roc_with_ci(fprs, delong_tprs, roc_auc, [delong_tprs], ci_lower, ci_upper, feature, 'delong', plot, write=write)

    # Bootstrap to calculate AUC confidence interval
    bootstrapped_aucs = []
    bootstrapped_tprs = []

    rng = np.random.RandomState(42)
    for _ in range(n_bootstraps):
        # Resample with replacement
        df_resampled = df.sample(n=len(df), replace=True, random_state=rng)
        tprs_resampled = []
        fprs_resampled = []

        for threshold in thresholds:
            df_resampled['Predicted'] = (df_resampled[feature] >= threshold).astype(int)
            fpr, tpr, _ = roc_curve(df_resampled['Age Category'], df_resampled['Predicted'])
            tprs_resampled.append(tpr[1])
            fprs_resampled.append(fpr[1])

        # Sort fprs and tprs before calculating AUC
        fprs_resampled, tprs_resampled = zip(*sorted(zip(fprs_resampled, tprs_resampled)))
        bootstrapped_auc = auc(fprs_resampled, tprs_resampled)
        bootstrapped_aucs.append(bootstrapped_auc)
        bootstrapped_tprs.append(np.interp(np.linspace(0, 1, 100), fprs_resampled, tprs_resampled))

    bootstrapped_aucs = np.array(bootstrapped_aucs)
    auc_mean = np.mean(bootstrapped_aucs)
    auc_std = np.std(bootstrapped_aucs)
    ci_lower = np.percentile(bootstrapped_aucs, (100 - ci_percentile) / 2)
    ci_upper = np.percentile(bootstrapped_aucs, 100 - (100 - ci_percentile) / 2)

    print('bootstrapping auc below')
    print(f'AUC: {roc_auc:.2f}, 95% CI: [{ci_lower:.2f}, {ci_upper:.2f}], auc_mean: {auc_mean:.2f}, auc_std: {auc_std:.2f}')

    # Plot ROC Curve with confidence interval using bootstrapped data
    plot_roc_with_ci(fprs, tprs, roc_auc, bootstrapped_tprs, ci_lower, ci_upper, feature, 'bootstrap', plot, write)
    return 0


def plot_roc_with_ci(fprs, tprs, roc_auc, bootstrapped_tprs, ci_lower, ci_upper, feature, method='bootstrap', plot=False, write=False):
    
    # Set up style and font
    sns.set_style("whitegrid")
    source_sans = FontProperties(fname='C:\\Users\\gt8mar\\Downloads\\Source_Sans_3\\static\\SourceSans3-Regular.ttf')
    
    plt.rcParams.update({
        'pdf.fonttype': 42, 'ps.fonttype': 42,
        'font.size': 7, 'axes.labelsize': 7,
        'xtick.labelsize': 6, 'ytick.labelsize': 6,
        'legend.fontsize': 5, 'lines.linewidth': 0.5
    })

    base_color = '#1f77b4' #'#6B0F1A'

    fig, ax = plt.subplots(figsize=(2.4, 2.0))    
    # Plot the mean ROC curve
    ax.plot(fprs, tprs, marker='', linestyle='-', markersize=2, color=base_color, label=f'ROC curve (AUC = {roc_auc:.2f})')
    
    # Calculate and plot the confidence interval for the ROC curve
    if len(bootstrapped_tprs) > 1:
        tprs_lower = np.percentile(bootstrapped_tprs, 2.5, axis=0)
        tprs_upper = np.percentile(bootstrapped_tprs, 97.5, axis=0)
        ax.fill_between(np.linspace(0, 1, 100), tprs_lower, tprs_upper, color=base_color, alpha=0.2, label=f'95% CI:[{ci_lower:.2f}, {ci_upper:.2f}]')
    
    ax.plot([0, 1], [0, 1], color='grey', linestyle='--', markersize=2, label='Random guess')
    ax.set_xlabel('False Positive Rate', fontproperties=source_sans)
    ax.set_ylabel('True Positive Rate', fontproperties=source_sans)
    ax.set_title(f'Age Classification using {feature}', fontproperties=source_sans, fontsize=8)
    ax.legend(loc='lower right', prop=source_sans)
    ax.grid(True, linewidth=0.3)

    plt.tight_layout()
    
    if write:
        plt.savefig(os.path.join(cap_flow_path, 'results', f'roc_curve_{method}_{feature}.png'), dpi=600)
    if plot:
        plt.show()
    else:
        plt.close()
    return 0
def run_regression(df, plot = False):
    """
    Runs a linear regression analysis on the inputted DataFrame and plots results.

    Args:
        df (DataFrame): The DataFrame to be analyzed
    
    Returns:
        0 if successful
    """
    plt.close('all')
    collapsed_df = collapse_df(df)
    collapsed_df = make_log_df(collapsed_df)
    if plot:
        plot_stats(collapsed_df)

    # make_models(collapsed_df, variable = 'Age-Score', log = False, plot=False)
    # make_models(collapsed_df, variable = 'Log Age-Score', log = True, plot=False)
    # make_models(collapsed_df, variable = 'Median Velocity', log = False, plot=False)
        
    # compare_log_and_linear(collapsed_df, "Age-Score", plot=False)
    logistic_regression_features = ['Log Age-Score', 'Pressure 0.2', 'Pressure 0.4', 'Pressure 1.2', 
                                    'Median SYS_BP']
    # make lasso features all features not including the target Age
    lasso_features = collapsed_df.columns.tolist()
    # lasso_features = ['Age', 'Participant', 'Log Age-Score', 'Pressure 0.2', 'Pressure 1.2', 'Median SYS_BP']
    lasso_features.remove('Participant')
    lasso_features.remove('Age')
    # remove_features = ['Log Pressure 0.2', 'Log Pressure 0.4', 'Log Pressure 0.6', 'Log Pressure 0.8', 'Log Pressure 1.0', 'Log Pressure 1.2']
    # lasso_features = [feature for feature in lasso_features if feature not in remove_features]
    target = 'Age'

    # # Make models
    # logistic_model = perform_logistic_regression(collapsed_df, logistic_regression_features, target)
    # # lasso_model = perform_lasso_regression(collapsed_df, lasso_features, target)
    # print(lasso_model)
    # lasso_model_eval = perform_lasso_regression_and_evaluate(collapsed_df, lasso_features, target)
    # print(lasso_model_eval)

    # # # Calculate AUC with age threshold of 50
    # y_true = (collapsed_df['Age'] > 50).astype(int)
    # y_scores = lasso_model_eval.predict(collapsed_df[lasso_features])
    # auc = calculate_auc(y_true, y_scores, plot=True)

    # # # plot confusion matrix for lasso model
    # plot_confusion_matrix(y_true, y_scores, threshold=50, class_names=['Under 50', 'Over 50'])   

    # -------------------------------------------------------------------------------------------------------

    # compare_log_and_linear(collapsed_df, "Age-Score", plot=False)
    logistic_features2 = ['Log Age-Score', 'Pressure 1.2', 
                                    'Median SYS_BP']

    # Make models
    predict_age_with_linear_regression(collapsed_df, logistic_features2)
    logistic_model2 = perform_logistic_regression(collapsed_df, logistic_features2, target)
    # logistic_model_eval2 = perform_logistic_regression_and_evaluate(collapsed_df, logistic_features2, target)

    plt.close('all')
    make_roc_curve_one_var(collapsed_df, 'Log Age-Score', target='Age', flip = True, write=True)
    make_roc_curve_one_var(collapsed_df, 'Age-Score', target='Age', flip = True, write=True)
    make_roc_curve_one_var(collapsed_df, 'Log Pressure 1.2', target='Age', flip = False, write=True)
    make_roc_curve_one_var(collapsed_df, 'Pressure 1.2', target='Age', flip = False, write=True)

    # # Calculate AUC with age threshold of 50
    # y_true = (collapsed_df['Age'] > 50).astype(int)
    # y_scores = logistic_model2.predict(collapsed_df[logistic_features2])
    # auc = calculate_auc(y_true, y_scores, features = logistic_features2, plot=True)

    # # plot confusion matrix for logistic model
    # plot_confusion_matrix(y_true, y_scores, threshold=50, features = logistic_features2, class_names=['Under 50', 'Over 50'])

    # # plot ROC curve for logistic model
    # fpr, tpr, thresholds = roc_curve(y_true, y_scores)
    # plt.figure()
    # plt.plot(fpr, tpr, label='ROC curve (area = %0.2f)' % auc)
    # plt.plot([0, 1], [0, 1], 'k--')  # random predictions curve
    # plt.xlim([0.0, 1.0])
    # plt.ylim([0.0, 1.05])
    # plt.xlabel('False Positive Rate')
    # plt.ylabel('True Positive Rate')
    # plt.title('Receiver Operating Characteristic (ROC) for Logistic Regression')
    # plt.legend(loc="lower right")
    # plt.show()

    

    # -------------------------------------------------------------------------------------------------------

    return 0

# def calculate_cdf_area(data, start=10, end=700):
#     # Generate a linear space from the min to max velocity in the range of interest
#     x = np.linspace(start, end, num=500)
    
#     # Calculate the CDF using the empirical data
#     cdf = np.interp(x, np.sort(data), np.linspace(0, 1, len(data)))
    
#     # Calculate the area under the CDF curve using Simpson's rule
#     area = simps(cdf, x)
#     return area

# def calculate_distance_score(data):
#     # Calculate the CDF area for the entire dataset
#     entire_dataset_area = calculate_cdf_area(data)

#     # Calculate the CDF area for each participant and compute the distance score
#     participant_scores = data.groupby('Participant')['Corrected Velocity'].apply(lambda x: entire_dataset_area - calculate_cdf_area(x))

#     return participant_scores

def calculate_bp_stats(sub_df):
    bp_below_120 = sub_df[sub_df['SYS_BP'] < 120].shape[0]
    bp_above_120 = sub_df[sub_df['SYS_BP'] >= 120].shape[0]
    return bp_below_120, bp_above_120

def get_dataset_characteristics(df):
    # collapse df so each participant has one row. Take the median of the systolic blood pressure
    collapsed_df = df.groupby(['Participant', 'Sex']).agg({'SYS_BP': 'median', 'Age': 'mean'}).reset_index()
    # Calculate overall statistics
    total_participants = len(collapsed_df)
    mean_age = collapsed_df['Age'].mean()
    std_age = collapsed_df['Age'].std()
    # included = collapsed_df['Included'].sum()
    # excluded = total_participants - included
    bp_below_120_total = collapsed_df[collapsed_df['SYS_BP'] < 120].shape[0]
    bp_above_120_total = collapsed_df[collapsed_df['SYS_BP'] >= 120].shape[0]

    # Calculate age-based statistics
    under_fifty = collapsed_df[collapsed_df['Age'] < 50]
    above_fifty = collapsed_df[collapsed_df['Age'] >= 50]

    under_fifty_stats = {
        'total': len(under_fifty),
        'mean_age': under_fifty['Age'].mean(),
        'std_age': under_fifty['Age'].std(),
        'bp_below_120': calculate_bp_stats(under_fifty)[0],
        'bp_above_120': calculate_bp_stats(under_fifty)[1]
        }

    above_fifty_stats = {
        'total': len(above_fifty),
        'mean_age': above_fifty['Age'].mean(),
        'std_age': above_fifty['Age'].std(),
        'bp_below_120': calculate_bp_stats(above_fifty)[0],
        'bp_above_120': calculate_bp_stats(above_fifty)[1]
    }

    # Calculate sex-based statistics
    males = collapsed_df[collapsed_df['Sex'] == 'M']
    females = collapsed_df[collapsed_df['Sex'] == 'F']

    male_stats = {
        'total': len(males),
        'mean_age': males['Age'].mean(),
        'std_age': males['Age'].std(),
        'bp_below_120': calculate_bp_stats(males)[0],
        'bp_above_120': calculate_bp_stats(males)[1]
    }

    female_stats = {
        'total': len(females),
        'mean_age': females['Age'].mean(),
        'std_age': females['Age'].std(),
        'bp_below_120': calculate_bp_stats(females)[0],
        'bp_above_120': calculate_bp_stats(females)[1]
    }

    # Output to LaTeX table
    latex_table = f"""
    \\begin{{table}}[h]
        \\centering
        \\caption{{Participant Demographics and Characteristics}}
        \\begin{{tabular}}{{@{{}}lcccc@{{}}}}
            \\toprule
            \\textbf{{Group}} & \\textbf{{Total Participants (Mean Age $\\pm$ SD)}} & \\textbf{{BP $<$ 120 sys}} & \\textbf{{BP $>$ 120 sys}} \\
            \\midrule
            Total & {total_participants} ({mean_age:.1f} $\\pm$ {std_age:.1f}) & {bp_below_120_total} ({(bp_below_120_total / total_participants) * 100:.0f}\\%) & {bp_above_120_total} ({(bp_above_120_total / total_participants) * 100:.0f}\\%) \\\\
            Under Fifty & {under_fifty_stats['total']} ({under_fifty_stats['mean_age']:.1f} $\\pm$ {under_fifty_stats['std_age']:.1f}) & {under_fifty_stats['bp_below_120']} ({(under_fifty_stats['bp_below_120'] / under_fifty_stats['total']) * 100:.0f}\\%) & {under_fifty_stats['bp_above_120']} ({(under_fifty_stats['bp_above_120'] / under_fifty_stats['total']) * 100:.0f}\\%) \\\\
            Above Fifty & {above_fifty_stats['total']} ({above_fifty_stats['mean_age']:.1f} $\\pm$ {above_fifty_stats['std_age']:.1f}) & {above_fifty_stats['bp_below_120']} ({(above_fifty_stats['bp_below_120'] / above_fifty_stats['total']) * 100:.0f}\\%) & {above_fifty_stats['bp_above_120']} ({(above_fifty_stats['bp_above_120'] / above_fifty_stats['total']) * 100:.0f}\\%) \\\\
            Male Participants & {male_stats['total']} ({male_stats['mean_age']:.1f} $\\pm$ {male_stats['std_age']:.1f}) & {male_stats['bp_below_120']} ({(male_stats['bp_below_120'] / male_stats['total']) * 100:.0f}\\%) & {male_stats['bp_above_120']} ({(male_stats['bp_above_120'] / male_stats['total']) * 100:.0f}\\%) \\\\
            Female Participants & {female_stats['total']} ({female_stats['mean_age']:.1f} $\\pm$ {female_stats['std_age']:.1f}) & {female_stats['bp_below_120']} ({(female_stats['bp_below_120'] / female_stats['total']) * 100:.0f}\\%) & {female_stats['bp_above_120']} ({(female_stats['bp_above_120'] / female_stats['total']) * 100:.0f}\\%) \\\\
            \\bottomrule
        \\end{{tabular}}
    \\end{{table}}
    """

    print(latex_table)


def empirical_cdf(data):
    """Generates the empirical CDF for a dataset."""
    sorted_data = np.sort(data)
    cdf = np.arange(1, len(data) + 1) / len(data)
    return sorted_data, cdf

def plot_ks_statistic(sample, reference):
    """Plots the empirical CDFs of a sample and a reference dataset, highlighting the KS statistic."""
    # Compute empirical CDFs
    sample_sorted, sample_cdf = empirical_cdf(sample)
    reference_sorted, reference_cdf = empirical_cdf(reference)
    
    # Calculate KS statistic and the corresponding x-value
    differences = np.abs(sample_cdf - np.interp(sample_sorted, reference_sorted, reference_cdf))
    ks_statistic = np.max(differences)
    ks_x = sample_sorted[np.argmax(differences)]
    
    # Plotting
    plt.figure(figsize=(10, 6))
    plt.plot(sample_sorted, sample_cdf, label='Sample CDF', linestyle='--', color='blue')
    plt.plot(reference_sorted, reference_cdf, label='Reference CDF', color='green')
    
    # Highlight the KS statistic
    plt.fill_betweenx([0, 1], ks_x, ks_x + ks_statistic, color='red', alpha=0.3, label=f'KS Statistic = {ks_statistic:.4f}')
    
    plt.title('Empirical CDFs and KS Statistic')
    plt.xlabel('Value')
    plt.ylabel('CDF')
    plt.legend()
    plt.grid(True)
    plt.show()

def kolmogorov_smirnov_test_per_part(entire_dataset, reference, plot = False):
    # Create the empirical CDF function from the dataset
    ecdf = empirical_cdf_fn(reference['Corrected Velocity'])

    ks_vals = pd.DataFrame(columns=['Participant', 'KS Statistic', 'KS P-Value'])
    # Perform the KS test comparing the sample to the empirical CDF
    for participant in entire_dataset['Participant'].unique():
        participant_velocities = entire_dataset[entire_dataset['Participant'] == participant]['Corrected Velocity']
        # Perform the KS test comparing the sample to the empirical CDF
        ks_statistic, p_value = kstest(participant_velocities, ecdf)
        ks_vals = ks_vals.append({'Participant': participant, 'KS Statistic': ks_statistic, 'KS P-Value': p_value}, ignore_index=True)
    if plot:
        # plot the KS statistic and p-value for each participant on two different subplots
        plt.figure(figsize=(10, 6))
        plt.subplot(1, 2, 1)
        plt.bar(ks_vals['Participant'], ks_vals['KS Statistic'], width=0.5)
        plt.xlabel('Participant')
        plt.ylabel('KS Statistic')
        plt.title('KS Statistic for Each Participant')
        plt.xticks(rotation=45)
        plt.subplot(1, 2, 2)
        plt.bar(ks_vals['Participant'], ks_vals['KS P-Value'], width=0.5)
        plt.xlabel('Participant')
        plt.ylabel('P-Value')
        plt.title('P-Value for Each Participant')
        plt.xticks(rotation=45)
        plt.tight_layout()
        plt.show()
        return 0

    # Assuming data_above_50 and data_below_50 are arrays containing all measurements
def bootstrap_test(data1, data2, n_iterations=1000):
    size = min(len(data1), len(data2))
    p_values = []
    
    for i in range(n_iterations):
        sample1 = np.random.choice(data1, size=size, replace=True)
        sample2 = np.random.choice(data2, size=size, replace=True)
        stat, p = mannwhitneyu(sample1, sample2)
        p_values.append(p)
    
    plt.hist(p_values, bins=30, edgecolor='k', alpha=0.7)
    plt.xlabel('p-value')
    plt.ylabel('Frequency')
    plt.title('Bootstrap p-value Distribution')
    plt.show()

    return np.mean(p_values)


def calculate_cdf_area(data, start=10, end=700):
    data = data['Corrected Velocity']
    log_data = np.log1p(data)
    data_sorted = np.sort(data)
    log_data_sorted = np.sort(log_data)
    p = 1. * np.arange(len(data)) / (len(data) - 1)
    p_log = 1. * np.arange(len(log_data)) / (len(log_data) - 1)
    
    # Interpolate to find CDF values at start and end points if necessary
    start_cdf = np.interp(start, data_sorted, p)
    start_cdf_log = np.interp(np.log1p(start), log_data_sorted, p_log)
    end_cdf = np.interp(end, data_sorted, p)
    end_cdf_log = np.interp(np.log1p(end), log_data_sorted, p_log)
    
    # Calculate the area under the CDF curve using Simpson's rule within the range
    x = np.linspace(start, end, num=500)  # More points for a smoother curve and more accurate integration
    x_log = np.linspace(np.log1p(start), np.log1p(end), num=500)
    cdf_values = np.interp(x, data_sorted, p)
    cdf_values_log = np.interp(x_log, log_data_sorted, p_log)
    area = simps(cdf_values, x)
    area_log = simps(cdf_values_log, x_log)
    
    return area, area_log

def calculate_area_score(data, start=10, end=700, plot = False, verbose = False, log = False):
    area, area_log = calculate_cdf_area(data, start, end)
    if verbose:
        print(f'Area: {area:.2f}, Log Area: {area_log:.2f}')
    area_scores = []
    for participant in data['Participant'].unique():
        participant_df = data[data['Participant'] == participant]
        participant_area, participant_area_log = calculate_cdf_area(participant_df)
        if verbose:
            print(f'Participant {participant} has a CDF area of {participant_area:.2f} and a log CDF area of {participant_area_log:.2f}')
        area_scores.append([participant, participant_area-area, participant_area_log-area_log])
    # plot Age-Scores
    area_scores_df = pd.DataFrame(area_scores, columns=['Participant', 'Age-Score', 'Log Age-Score'])
    plt.figure(figsize=(10, 6))
    if log:
        area_scores_df = area_scores_df.sort_values(by='Log Age-Score', ascending=False)
        plt.bar(area_scores_df['Participant'], area_scores_df['Log Age-Score'], width=0.5)
        plt.ylabel('Log Age-Score')
        plt.title('Log Age-Score for Each Participant')
    else:
        area_scores_df = area_scores_df.sort_values(by='Age-Score', ascending=False)
        plt.bar(area_scores_df['Participant'], area_scores_df['Age-Score'], width=0.5)
        plt.ylabel('Age-Score')
        plt.title('Age-Score for Each Participant')
    plt.xlabel(f'Participant')
    plt.xticks(rotation=45)
    if plot:
        plt.show()
    else:
        plt.close()
    return area_scores_df

def plot_area_score(df, log = False, plot = False, write = False):
    plt.close()

    # Set up style and font
    sns.set_style("whitegrid")
    source_sans = FontProperties(fname='C:\\Users\\gt8mar\\Downloads\\Source_Sans_3\\static\\SourceSans3-Regular.ttf')
    
    plt.rcParams.update({
        'pdf.fonttype': 42, 'ps.fonttype': 42,
        'font.size': 7, 'axes.labelsize': 7,
        'xtick.labelsize': 6, 'ytick.labelsize': 6,
        'legend.fontsize': 5, 'lines.linewidth': 0.5
    })

    base_color = '#1f77b4'

    fig, ax = plt.subplots(figsize=(2.4, 2.0))
    if log:
        # plot Age-Score vs age scatter
        ax.scatter(df['Age'], df['Log Age-Score'], color=base_color, marker='o', s=3)
        ax.set_xlabel('Age', fontproperties=source_sans)
        ax.set_ylabel('Log Age-Score', fontproperties=source_sans)
        ax.set_title('Log Age-Score vs. Age', fontproperties=source_sans, fontsize=8)
    else:
        # plot Age-Score vs age scatter
        ax.scatter(df['Age'], df['Age-Score'], color=base_color, marker='o', s=3)
        ax.set_xlabel('Age', fontproperties=source_sans)
        ax.set_ylabel('Age-Score', fontproperties=source_sans)
        ax.set_title('Age-Score vs. Age', fontproperties=source_sans, fontsize=8)
    ax.grid(True, linewidth=0.3)
    plt.tight_layout()

    if write:
        if log:
            plt.savefig(os.path.join(cap_flow_path, 'results', f'log_age_score_vs_age.png'), dpi=600)
        else:
            plt.savefig(os.path.join(cap_flow_path, 'results', f'age_score_vs_age.png'), dpi=600)
    if plot:
        plt.show()
    else:
        plt.close()
    return 0


def plot_medians_pvals(summary_df_nhp_video_medians):
    if 'Sex' not in summary_df_nhp_video_medians.columns:
        raise ValueError("DataFrame must include 'Sex' column for ANOVA analysis.")

    print('Summary df nhp video medians')
    print(summary_df_nhp_video_medians.columns)
    # Rename 'Video Median Velocity' column to avoid spaces
    summary_df_nhp_video_medians = summary_df_nhp_video_medians.rename(columns={'Video Median Velocity': 'Video_Median_Velocity'})
    # Calculate the median velocity per participant
    medians_nhp_vidmed = summary_df_nhp_video_medians.groupby('Participant')['Video_Median_Velocity'].median().reset_index()

    # Merge this back with the original data to get age and sex information
    merged_data = pd.merge(medians_nhp_vidmed, summary_df_nhp_video_medians[['Participant', 'Age', 'Sex']], on='Participant', how='left')
    merged_data = merged_data.drop_duplicates().reset_index(drop=True)

    # Define age groups
    merged_data['Age_Group'] = merged_data['Age'].apply(lambda x: 'Above 50' if x >= 50 else 'Below 50')

    # Statistical test
    above_50 = merged_data[merged_data['Age_Group'] == 'Above 50']['Video_Median_Velocity']
    below_50 = merged_data[merged_data['Age_Group'] == 'Below 50']['Video_Median_Velocity']
    stat, p_value = mannwhitneyu(above_50, below_50)

    # Visualization
    plt.figure(figsize=(10, 6))
    sns.boxplot(x='Age_Group', y='Video_Median_Velocity', data=merged_data, palette="Set3", boxprops=dict(alpha=.3))
    sns.swarmplot(x='Age_Group', y='Video_Median_Velocity', data=merged_data, color='black')
    plt.title('Comparison of Median Blood Flow Velocities by Age Group')
    plt.xlabel('Age Group')
    plt.ylabel('Median Blood Flow Velocity')
    plt.annotate(f'p-value = {p_value:.3f}', xy=(0.5, 0.95), xycoords='axes fraction', ha='center', va='top',
                 fontsize=12, color='red')
    plt.show()

    # Print the p-value
    print(f"The p-value for the comparison between groups is: {p_value}")

    # Fit model for ANOVA including Sex
    model = ols('Video_Median_Velocity ~ C(Age_Group) + C(Sex) + C(Age_Group):C(Sex)', data=merged_data).fit()

    # ANOVA table
    anova_results = sm.stats.anova_lm(model, typ=2)
    print(anova_results)

    return 0

def plot_results_with_annotations(data):
    plt.figure(figsize=(10, 6))
    
    # Creating a box plot
    sns.boxplot(x='Age_Group', y='Video_Median_Velocity', hue='Sex', data=data, palette="Set2")

    # Adding titles and labels
    plt.title('Impact of Age Group and Sex on Video Median Velocity')
    plt.xlabel('Age Group')
    plt.ylabel('Median Video Velocity')

    # Annotating with p-values
    # Adjust the positions according to your plot structure
    plt.text(0.5, 300, f'p = 2.23e-08', horizontalalignment='center', color='black', weight='semibold')
    plt.text(0.5, 280, f'Age*BP p = 0.00087', horizontalalignment='center', color='red', weight='semibold')
    plt.text(0.5, 260, f'Sex*BP p = 0.00051', horizontalalignment='center', color='blue', weight='semibold')

    plt.legend(title='Sex')
    plt.show()


# def analyze_velocity_influence(summary_df):
#     if 'Sex' not in summary_df.columns or 'SYS_BP' not in summary_df.columns:
#         raise ValueError("DataFrame must include both 'Sex' and 'SYS_BP' columns for the analysis.")

#     # Prepare your data: Ensure there are no missing values, etc.
#     summary_df.dropna(subset=['Video Median Velocity', 'Age', 'Sex', 'SYS_BP'], inplace=True)

#     # rename 'Video Median Velocity' column to avoid spaces
#     summary_df = summary_df.rename(columns={'Video Median Velocity': 'Video_Median_Velocity'})

#     # Define age groups
#     summary_df['Age_Group'] = summary_df['Age'].apply(lambda x: 'Above 50' if x >= 50 else 'Below 50')

#     # Fit the ANOVA model with SYS_BP included
#     model = ols('Video_Median_Velocity ~ C(Age_Group) + C(Sex) + SYS_BP + C(Age_Group):C(Sex) + C(Age_Group):SYS_BP + C(Sex):SYS_BP', data=summary_df).fit()

#     # Display ANOVA table
#     anova_results = sm.stats.anova_lm(model, typ=2)
#     print(anova_results)
#     plot_results_with_annotations(summary_df)

#     return model

def perform_anova_analysis(df, variable ='Age', log = False, plot = True):
    # Calculate the median velocity per participant
    participant_medians = df.groupby('Participant').agg({
        'Video Median Velocity': 'median',  # Assume your velocity column is named 'Video Median Velocity'
        'Age': 'first',  # Assumes each participant's age is constant across rows
        'Sex': 'first',  # Assumes sex is constant
        'SYS_BP': 'median'  # Assumes systolic blood pressure is constant
    }).reset_index()

    participant_medians['Log_Participant_Median_Velocity'] = np.log(participant_medians['Video Median Velocity'])
    # Rename the aggregated velocity for clarity
    participant_medians.rename(columns={'Video Median Velocity': 'Participant_Median_Velocity'}, inplace=True)

    if log:
        median_variable = 'Log_Participant_Median_Velocity'
    else:
        median_variable = 'Participant_Median_Velocity'
      
    # Fit model for ANOVA including SYS_BP
    model = ols(f'{median_variable} ~ Age + C(Sex) + SYS_BP + Age:C(Sex) + Age:SYS_BP + C(Sex):SYS_BP', data=participant_medians).fit()
        
    # ANOVA table
    anova_results = sm.stats.anova_lm(model, typ=2)
    print("ANOVA Results:")
    print(anova_results)

    # # Visualization
    # plt.figure(figsize=(12, 8))
    # sns.boxplot(x='Age', y='Participant_Median_Velocity', hue='Sex', data=participant_medians, palette='Set2')
    # plt.title('Impact of Age and Sex on Median Participant Velocity')
    # plt.xlabel('Age')
    # plt.ylabel('Median Participant Velocity')
    # plt.legend(title='Sex')
    # plt.show()

    # Assuming 'participant_medians' is the DataFrame prepared earlier with median velocities and demographic data
    # Reclassify 'Age' into 'Above 50' and 'Below 50'
    participant_medians['Age_Group'] = participant_medians['Age'].apply(lambda x: 'Above 50' if x >= 50 else 'Below 50')

    # # Plotting
    # plt.figure(figsize=(12, 8))
    # sns.boxplot(x='Age_Group', y='Participant_Median_Velocity', hue='Sex', data=participant_medians, palette='Set2')
    # plt.title('Impact of Age Group and Sex on Median Participant Velocity')
    # plt.xlabel('Age Group')
    # plt.ylabel('Median Participant Velocity')

    # # Adding annotations for significant results, adjust these based on your specific p-values
    # plt.text(0.5, participant_medians['Participant_Median_Velocity'].max() * 0.9, f'Age Group p = 0.000083', horizontalalignment='center', color='black', weight='semibold')
    # plt.text(0.5, participant_medians['Participant_Median_Velocity'].max() * 0.85, f'Age*Sex p = 0.001886', horizontalalignment='center', color='red', weight='semibold')
    # plt.text(0.5, participant_medians['Participant_Median_Velocity'].max() * 0.8, f'Age*BP p = 0.002298', horizontalalignment='center', color='blue', weight='semibold')

    # plt.legend(title='Sex')
    # plt.show()

    # Assuming 'participant_medians' is your DataFrame with median velocities and other demographic data
    # Adjust the age column to create two groups: Above 50 and Below 50
    participant_medians['Age_Group'] = participant_medians['Age'].apply(lambda x: 'Above 50' if x >= 50 else 'Below 50')
    participant_medians['SYS_BP_Group'] = np.where(participant_medians['SYS_BP'] < 120, '<120', '≥120')
    participant_medians['Sex_Group'] = np.where(participant_medians['Sex'] == 'M', 'M', 'F')

    # print the two group medians
    # Calculate the two group medians
    above_50_median = participant_medians.loc[participant_medians['Age_Group'] == 'Above 50', median_variable].median()
    below_50_median = participant_medians.loc[participant_medians['Age_Group'] == 'Below 50', median_variable].median()
    above_120_median = participant_medians.loc[participant_medians['SYS_BP_Group'] == '≥120', median_variable].median()
    below_120_median = participant_medians.loc[participant_medians['SYS_BP_Group'] == '<120', median_variable].median()
    male_median = participant_medians.loc[participant_medians['Sex_Group'] == 'M', median_variable].median()
    female_median = participant_medians.loc[participant_medians['Sex_Group'] == 'F', median_variable].median()

    # Calculate standard deviations for different groups
    above_50_std = participant_medians.loc[participant_medians['Age_Group'] == 'Above 50', median_variable].std()
    below_50_std = participant_medians.loc[participant_medians['Age_Group'] == 'Below 50', median_variable].std()
    above_120_std = participant_medians.loc[participant_medians['SYS_BP_Group'] == '≥120', median_variable].std()
    below_120_std = participant_medians.loc[participant_medians['SYS_BP_Group'] == '<120', median_variable].std()
    male_std = participant_medians.loc[participant_medians['Sex_Group'] == 'M', median_variable].std()
    female_std = participant_medians.loc[participant_medians['Sex_Group'] == 'F', median_variable].std()

    # Print the two group medians and standard deviations
    print(f"{median_variable} for Age Group Above 50: {above_50_median:.2f} (Std: {above_50_std:.2f})")
    print(f"{median_variable} for Age Group Below 50: {below_50_median:.2f} (Std: {below_50_std:.2f})")
    print(f"Difference in {median_variable}: {above_50_median - below_50_median:.2f}")
    print(f"Percentage Increase: {((above_50_median - below_50_median) / below_50_median) * 100:.2f}%")

    print(f"{median_variable} for SYS_BP Group ≥120: {above_120_median:.2f} (Std: {above_120_std:.2f})")
    print(f"{median_variable} for SYS_BP Group <120: {below_120_median:.2f} (Std: {below_120_std:.2f})")

    print(f"{median_variable} for Males: {male_median:.2f} (Std: {male_std:.2f})")
    print(f"{median_variable} for Females: {female_median:.2f} (Std: {female_std:.2f})")



    if plot:
        # Plotting
        plt.figure(figsize=(10, 6))
        if variable == 'Age':
            boxplot = sns.boxplot(x='Age_Group', y=median_variable, data=participant_medians, palette='Set3')
            # sns.stripplot(x='Age_Group', y=median_variable, data=participant_medians, color='black', jitter=0.1, size=5, alpha=0.6)
            sns.swarmplot(x='Age_Group', y=median_variable, data=participant_medians, color='black', size=5, alpha=0.7)

            plt.title('Impact of Age Group on Median Participant Velocity')
            plt.xlabel('Age Group')
        elif variable == 'SYS_BP':
            boxplot = sns.boxplot(x='SYS_BP_Group', y=median_variable, data=participant_medians, palette='Set1')
            # sns.stripplot(x='SYS_BP', y=median_variable, data=participant_medians, color='black', jitter=0.1, size=5, alpha=0.6)
            sns.swarmplot(x='SYS_BP_Group', y=median_variable, data=participant_medians, color='black', size=5, alpha=0.7)

            plt.title('Impact of Systolic Blood Pressure on Median Participant Velocity')
            plt.xlabel('Systolic Blood Pressure')
        elif variable == 'Sex':
            boxplot = sns.boxplot(x='Sex_Group', y=median_variable, data=participant_medians, palette='Set2')
            # sns.stripplot(x='SYS_BP', y=median_variable, data=participant_medians, color='black', jitter=0.1, size=5, alpha=0.6)
            sns.swarmplot(x='Sex_Group', y=median_variable, data=participant_medians, color='black', size=5, alpha=0.7)

            plt.title('Impact of Biological Sex on Median Participant Velocity')
            plt.xlabel('Sex')
        plt.ylabel('Median Participant Velocity')

        # Annotate with p-value, assuming you already have it calculated or from previous analysis (p = 0.000083 in your case)
        # Adding a star (*) to indicate statistical significance
        if variable == 'Age':
            p_value = 0.000083
            significance = "*" if p_value < 0.05 else "ns"  # ns stands for not significant
            plt.text(0.5, participant_medians[median_variable].max() * 0.95, f'p = {p_value:.5f} {significance}', horizontalalignment='center', color='black', weight='semibold')

        plt.show()

    return model

def plot_indiv_velocities(location_data_up, location_data_down, participant, location, log = False):
    # if location data up or down are empty or only contain nan values, return 0
    if location_data_up.empty or location_data_down.empty:
        return 1
    if location_data_up['Corrected Velocity'].isnull().all() or location_data_down['Corrected Velocity'].isnull().all():
        return 1
    
    # Set up style and font
    # sns.set(style="ticks")
    # sns.set_style("ticks")
    source_sans = FontProperties(fname='C:\\Users\\gt8mar\\Downloads\\Source_Sans_3\\static\\SourceSans3-Regular.ttf')
    
    plt.rcParams.update({
        'pdf.fonttype': 42, 'ps.fonttype': 42,
        'font.size': 7, 'axes.labelsize': 7,
        'xtick.labelsize': 6, 'ytick.labelsize': 6,
        'legend.fontsize': 5, 'lines.linewidth': 0.5
    })

    blue_color = '#1f77b4'
    purple_color = '#674F92'

    # plot
    fig, ax = plt.subplots(figsize=(2.4, 2.0))
    sns.lineplot(x='Pressure', y='Corrected Velocity', data=location_data_down, marker='o', color=purple_color)
    sns.lineplot(x='Pressure', y='Corrected Velocity', data=location_data_up, marker='o', color=blue_color)
    # set y axis to be 0 to 4000
    if log:
        ax.set_yscale('log')
        ax.set_ylim((1, 5000))
        # Set the major ticks with large bins (e.g., 10, 100, 1000, 10000, etc.)
        ax.yaxis.set_major_locator(ticker.LogLocator(base=10.0, numticks=10))
        ax.yaxis.set_major_formatter(ticker.ScalarFormatter())
        # Set minor ticks (2, 3, ..., 9 between major ticks)
        ax.yaxis.set_minor_locator(ticker.LogLocator(base=10.0, subs=np.arange(0.1, 1, 0.1), numticks=10))
        ax.yaxis.set_minor_formatter(ticker.NullFormatter())


    else:
        ax.set_ylim((0, max(np.nanmax(location_data_up['Corrected Velocity']), np.nanmax(location_data_down['Corrected Velocity']))))
        pass

        

    
     # ax.grid(False, which='minor')
    # ax.yaxis.set_tick_params(which='minor', direction='in', length=4, width=0.5)
    # Show the plot with small ticks only on the y-axis
    # ax.yaxis.set_tick_params(which='minor', length=4)  # Adjust tick length for minor ticks
    # ax.yaxis.set_tick_params(which='major', length=7)
    # ax.grid(True, which='major', axis='y')

    # ax.set_ylim((0, 4500))

    # make y axis log scale
    ax.set_title(f'Velocities for {participant} at {location}', fontsize=8)
    ax.set_xlabel('Pressure (psi)')
    ax.set_ylabel('Velocity (um/s)')
    # ax.legend(['Up', 'Down'], title='Direction', title_fontsize=6, prop=source_sans)

    plt.tight_layout()
    plt.savefig(f'C:\\Users\\gt8mar\\capillary-flow\\results\\velocities\\{participant}_{location}_test.pdf', dpi=400)
    # plt.show()
    plt.close()
    return 0
    
def summarize_set01(filepath=os.path.join(cap_flow_path, 'metadata', 'merged', 'merged_metadata.csv')):
    # Load the Excel file
    df = pd.read_csv(filepath)

    # Split the 'BP' column into 'SYS_BP' and 'DIA_BP'
    df[['SYS_BP', 'DIA_BP']] = df['BP'].str.split('/', expand=True).astype(float)

    # Filter rows for 'set01'
    set01_df = df[df['SET'] == 'set01']

    # Calculate necessary statistics
    results = {
        'Group': ['All', 'Below fifty', 'Fifty and above'],
        'Average Age': [],
        'Std Age': [],
        'Average SYS_BP': [],
        'Std SYS_BP': [],
        'Average DIA_BP': [],
        'Std DIA_BP': [],
        'Average Pulse': [],
        'Std Pulse': [],
        'Male Count': [],
        'Female Count': []
    }

    # Define age groups
    all_ages = set01_df
    below_fifty = set01_df[set01_df['Age'] < 50]
    fifty_and_above = set01_df[set01_df['Age'] >= 50]

    for group in [all_ages, below_fifty, fifty_and_above]:
        results['Average Age'].append(group['Age'].mean())
        results['Std Age'].append(group['Age'].std())
        results['Average SYS_BP'].append(group['SYS_BP'].mean())
        results['Std SYS_BP'].append(group['SYS_BP'].std())
        results['Average DIA_BP'].append(group['DIA_BP'].mean())
        results['Std DIA_BP'].append(group['DIA_BP'].std())
        results['Average Pulse'].append(group['Pulse'].mean())
        results['Std Pulse'].append(group['Pulse'].std())
        results['Male Count'].append(group[group['Sex'] == 'M'].shape[0])
        results['Female Count'].append(group[group['Sex'] == 'F'].shape[0])

    # Create a DataFrame from the results dictionary
    table_fig = pd.DataFrame(results)
    return table_fig

def extract_capillary(image_path):
    image_path = image_path.replace('.tiff', '').replace('.png', '')
    image_path_list  = image_path.split('_')
    capillary_name = image_path_list[-1]
    return capillary_name

def calculate_age(date, birthday):
    date = datetime.datetime.strptime(str(int(date)), '%y%m%d')
    birthday = datetime.datetime.strptime(str(int(birthday)), '%Y%m%d')
    age = date.year - birthday.year
    if date.month < birthday.month or (date.month == birthday.month and date.day < birthday.day):
        age -= 1
    return age

def plot_models(df, result, variable='Age', log=False):
    # Extract residuals and fitted values from the mixed-effects model
    residuals = result.resid
    fitted = result.fittedvalues

    # 1. Residual Plot
    plt.figure(figsize=(8, 6))
    sns.residplot(x=fitted, y=residuals, lowess=True, line_kws={'color': 'red'})
    plt.xlabel('Fitted values')
    plt.ylabel('Residuals')
    plt.title('Residuals vs Fitted')
    plt.show()

    # 2. QQ Plot
    plt.figure(figsize=(8, 6))
    sm.qqplot(residuals, line='45', fit=True)
    plt.title('QQ Plot of Residuals')
    plt.show()

    # 3. Fitted vs Residuals Plot
    plt.figure(figsize=(8, 6))
    plt.scatter(fitted, residuals)
    plt.axhline(y=0, color='red', linestyle='--')
    plt.xlabel('Fitted Values')
    plt.ylabel('Residuals')
    plt.title('Fitted vs Residuals')
    plt.show()

    # 4. Cook's Distance for Mixed-Effects Model
    influence = result.get_influence()
    cooks = influence.cooks_distance[0]

    plt.figure(figsize=(8, 6))
    plt.stem(np.arange(len(cooks)), cooks, markerfmt=",", use_line_collection=True)
    plt.title("Cook's Distance")
    plt.xlabel('Observation Index')
    plt.ylabel("Cook's Distance")
    plt.show()
    
    
    plt.figure(figsize=(8, 6))
    plt.scatter(result, df['Log_Video_Median_Velocity'], alpha=0.5)
    plt.plot([min(result), max(result)], [min(result), max(result)], color='red', linestyle='--')
    plt.xlabel('Fitted Values')
    plt.ylabel('Actual Log Video Median Velocity')
    plt.title('Predicted vs Actual Values')
    plt.show()

    # Effect plot for Age
    ages = np.linspace(df['Age'].min(), df['Age'].max(), 100)
    pressures = [df['Pressure'].mean()] * 100
    predicted_log_velocity = result.predict(pd.DataFrame({'Age': ages, 'Pressure': pressures}))

    plt.figure(figsize=(8, 6))
    plt.plot(ages, predicted_log_velocity)
    plt.xlabel('Age')
    plt.ylabel('Predicted Log Video Median Velocity')
    plt.title('Effect of Age on Log Video Median Velocity')
    plt.show()

    # Effect plot for Pressure
    ages = [df['Age'].mean()] * 100
    pressures = np.linspace(df['Pressure'].min(), df['Pressure'].max(), 100)
    predicted_log_velocity = result.predict(pd.DataFrame({'Age': ages, 'Pressure': pressures}))

    plt.figure(figsize=(8, 6))
    plt.plot(pressures, predicted_log_velocity)
    plt.xlabel('Pressure')
    plt.ylabel('Predicted Log Video Median Velocity')
    plt.title('Effect of Pressure on Log Video Median Velocity')
    plt.show()

    # Extract random effects
    random_effects = result.random_effects

    # Plot random intercepts
    random_intercepts = [re['Group'] for re in random_effects.values()]
    plt.figure(figsize=(8, 6))
    plt.bar(range(len(random_intercepts)), random_intercepts)
    plt.xlabel('Participant')
    plt.ylabel('Random Intercept')
    plt.title('Random Intercepts by Participant')
    plt.show()




def main(verbose = False):
    if platform.system() == 'Windows':
        path = os.path.join(cap_flow_path, 'results', 'summary_df_test.csv')
        classified_kymos_path = os.path.join(cap_flow_path, 'classified_kymos_real.csv')
        
    else:
        path = '/hpc/projects/capillary-flow/results/summary_df_test.csv'
        classified_kymos_path = '/hpc/projects/capillary-flow/results/classified_kymos.csv'

    summary_df = pd.read_csv(path)
    classified_kymos_df = pd.read_csv(classified_kymos_path)
    second_classified_kymos_df = pd.read_csv(os.path.join(cap_flow_path, 'classified_kymos_part28_to_part32.csv'))
    third_classified_kymos_df = pd.read_csv(os.path.join(cap_flow_path, 'classified_kymos_part33_to_part81.csv'))
    total_classified_kymos_df = pd.concat([second_classified_kymos_df, third_classified_kymos_df], ignore_index=True)
    # write to csv
    total_classified_kymos_df.to_csv(os.path.join(cap_flow_path, 'classified_kymos_part28_to_part81.csv'), index=False)
    metadata_df = compile_metadata()
    # merge metadata with second_classified_kymos_df to add metadata to the second classified kymos.
    total_classified_kymos_df = pd.merge(total_classified_kymos_df, metadata_df, on=['Participant', 'Date', 'Location', 'Video'], how='left')
    # print second classified kymos to csv
    # total_classified_kymos_df.to_csv('C:\\Users\\gt8mar\\capillary-flow\\classified_kymos_testing_part28_to_part32.csv', index=False)
    # remove all rows with 'SET' != 'set01'
    total_classified_kymos_df = total_classified_kymos_df[total_classified_kymos_df['SET'] == 'set01']
    # remove all rows with 'Second_Classification' == 'Unclear'
    total_classified_kymos_df = total_classified_kymos_df[total_classified_kymos_df['Second_Classification'] != 'Unclear']
    # Extract the capillary name from the image path for second classified kymos
    total_classified_kymos_df['Capillary_new'] = total_classified_kymos_df['Image_Path'].apply(extract_capillary)
    total_classified_kymos_df['Capillary'] = total_classified_kymos_df['Capillary_new']
    total_classified_kymos_df['Corrected Velocity'] = total_classified_kymos_df['Classified_Velocity']

    # Round all 'Pressure' values to 1 decimal place
    total_classified_kymos_df['Pressure'] = total_classified_kymos_df['Pressure'].round(1)

    # sort by participant, date, location, video, capillary
    total_classified_kymos_df = total_classified_kymos_df.sort_values(by=['Participant', 'Date', 'Location', 'Video', 'Capillary']).reset_index(drop=True)

    # calculate age for each participant from 'Date' (format YYMMDD) and 'Birthday' (format YYYYMMDD)
    total_classified_kymos_df['Age'] = total_classified_kymos_df.apply(lambda x: calculate_age(x['Date'], x['Birthday']), axis=1)

    # create 'SYS_BP' column from 'BP' column  
    total_classified_kymos_df[['SYS_BP', 'DIA_BP']] = total_classified_kymos_df['BP'].str.split('/', expand=True).astype(int)

    # Drop all duplicate rows with the same 'Participant', 'Date', 'Location', 'Video', 'Capillary'
    total_classified_kymos_df = total_classified_kymos_df.drop_duplicates(subset=['Participant', 'Date', 'Location', 'Video', 'Capillary']).reset_index(drop=True)                 
                                                                                                    
    # Extract the capillary name from the image path for original classified kymos
    classified_kymos_df['Capillary'] = classified_kymos_df['Image_Path'].apply(extract_capillary)

    # sort by participant, date, location, video, capillary
    classified_kymos_df = classified_kymos_df.sort_values(by=['Participant', 'Date', 'Location', 'Video', 'Capillary']).reset_index(drop=True)

    
    # Merge the dataframes on the common columns
    summary_df = pd.merge(summary_df, classified_kymos_df[['Participant', 'Date', 'Location', 'Video', 'Capillary', 'Classified_Velocity']], 
                         on=['Participant', 'Date', 'Location', 'Video', 'Capillary'], how='outer')
    
    # take 'Sex' from the combined metadata and add it to summary_df for each participant
    summary_df = pd.merge(summary_df, metadata_df[['Participant', 'Sex']], on='Participant', how='left')
    # set participant part20 'Sex' to 'F' as it is missing in the metadata
    summary_df.loc[summary_df['Participant'] == 'part20', 'Sex'] = 'F'
    summary_df.loc[summary_df['Participant'] == 'part21', 'Sex'] = 'M'
    summary_df.loc[summary_df['Participant'] == 'part22', 'Sex'] = 'M'

    
    # Save or display the resulting dataframe
    # merged_df.to_csv('C:\\Users\\gt8ma\\capillary-flow\\merged_csv.csv', index=False)

    # If there is a value in "Classified Velocity" overwrite the value in "Corrected Velocity" with that value:
    summary_df['Corrected Velocity'] = np.where(summary_df['Classified_Velocity'].notnull(), summary_df['Classified_Velocity'], summary_df['Corrected Velocity'])

    # summary_df.to_csv('C:\\Users\\gt8mar\\capillary-flow\\merged_csv2.csv', index=False)

    # if row has no "Capillary_new" value, copy the "Capillary" value to "Capillary_new"
    summary_df['Capillary_new'] = np.where(summary_df['Capillary_new'].isnull(), summary_df['Capillary'], summary_df['Capillary_new'])
    summary_df = summary_df.drop(columns=['Capillary'])
    summary_df = summary_df.rename(columns={'Capillary_new': 'Capillary'})

    # Drop all duplicate rows with the same 'Participant', 'Date', 'Location', 'Video', 'Capillary'
    summary_df = summary_df.drop_duplicates(subset=['Participant', 'Date', 'Location', 'Video', 'Capillary']).reset_index(drop=True)

    # concatenate onto summary_df
    summary_df = pd.concat([summary_df, total_classified_kymos_df], ignore_index=True)
    # sort by participant, date, location, video, capillary
    summary_df = summary_df.sort_values(by=['Participant', 'Date', 'Location', 'Video', 'Capillary']).reset_index(drop=True)
    summary_df.to_csv(os.path.join(cap_flow_path, 'merged_csv4.csv'), index=False)

    
    old_subset = summary_df[summary_df['Age'] > 50]
    # print unique values of 'Participant' in old_subset
    print(old_subset['Participant'].unique())
    # drop nan values
    old_subset_no_nan = old_subset.dropna(subset=['Corrected Velocity'])
    young_subset = summary_df[summary_df['Age'] <= 50]
    # drop nan values
    young_subset_no_nan = young_subset.dropna(subset=['Corrected Velocity'])

    # plot_histograms(summary_df, 'Age')
    # plot_histograms(summary_df, 'SYS_BP')
    stat, p = mannwhitneyu(old_subset_no_nan['Corrected Velocity'], young_subset_no_nan['Corrected Velocity'], alternative='two-sided')      # could also use 'less' or 'greater'
    print('Statistics=%.3f, p=%.5f' % (stat, p))
    # interpret
    alpha = 0.05
    if p > alpha:
        print('Same distribution (fail to reject H0)')
    else:
        print('Different distribution (reject H0)')
    
    # # print(summary_df.head())

    # plot_densities(summary_df)
    # plot_densities_pressure(summary_df)
    # plot_hist_pressure(summary_df, density=True)
    
    # create a subset of summary_df with no pressure values greater than 1.2
    summary_df_no_high_pressure = summary_df[summary_df['Pressure'] <= 1.2]
    # add one to 'Corrected Velocity' to avoid log(0)
    summary_df_no_high_pressure['Corrected Velocity'] = summary_df_no_high_pressure['Corrected Velocity'] #+ 10
    print(summary_df_no_high_pressure['Corrected Velocity'].min())
    if summary_df_no_high_pressure['Corrected Velocity'].min() < 0:
        raise ValueError('Minimum value of Corrected Velocity is less than 0')
    old_nhp = summary_df_no_high_pressure[summary_df_no_high_pressure['Age'] > 50]
    young_nhp = summary_df_no_high_pressure[summary_df_no_high_pressure['Age'] <= 50]
    normbp_nhp = summary_df_no_high_pressure[summary_df_no_high_pressure['SYS_BP'] <= 120]
    highbp_nhp = summary_df_no_high_pressure[summary_df_no_high_pressure['SYS_BP'] > 120]

    # compute difference in median for old and young
    old_median = old_nhp['Corrected Velocity'].median()
    young_median = young_nhp['Corrected Velocity'].median()
    print(f'Old Median: {old_median}, Young Median: {young_median}')

    # # compute p value for difference in median for old and young
    # stat, p = mannwhitneyu(old_nhp['Corrected Velocity'], young_nhp['Corrected Velocity'])      # could also use 'less' or 'greater'  , alternative='two-sided'
    # print('Statistics=%.3f, p=%.5f' % (stat, p))

    # plot_box_and_whisker(summary_df_no_high_pressure, old_nhp, young_nhp, column = 'Corrected Velocity', variable = 'Age', log_scale=True)
    # plot_box_and_whisker(summary_df_no_high_pressure, highbp_nhp, normbp_nhp, column = 'Corrected Velocity', variable='SYS_BP', log_scale=True)
    # plot_violin(summary_df_no_high_pressure, old_nhp, young_nhp, 'Corrected Velocity', True)
    # plot_hist_pressure(summary_df_no_high_pressure, density=True)
    # plot_densities(summary_df_no_high_pressure)

    # plot_hist_specific_pressure(summary_df, 0.2, density=True, hist=False)
    # plot_hist_specific_pressure(summary_df, 0.8, density=True, hist=False)
    # plot_hist_specific_pressure(summary_df, 1.2, density=True, hist=False) 

    # plot_hist_comp_pressure(summary_df, density=True, hist=False)
    # plot_densities(summary_df_no_high_pressure)
    # plot_cdf(summary_df_no_high_pressure['Corrected Velocity'], subsets= [summary_df_no_high_pressure[summary_df_no_high_pressure['Age'] > 50]['Corrected Velocity'], summary_df_no_high_pressure[summary_df_no_high_pressure['Age'] <= 50]['Corrected Velocity']], labels=['Entire Dataset', 'Old', 'Young'], title = 'CDF Comparison of velocities by Age')    
    # plot_cdf(summary_df_no_high_pressure['Corrected Velocity'], subsets= [summary_df_no_high_pressure[summary_df_no_high_pressure['SYS_BP'] > 120]['Corrected Velocity'], summary_df_no_high_pressure[summary_df_no_high_pressure['SYS_BP'] <= 120]['Corrected Velocity']], labels=['Entire Dataset', 'High BP', 'Normal BP'], title = 'CDF Comparison of velocities by BP nhp')
    
    # plot cdf for high bp old, high bp young, low bp old, low bp young
    highBP_old = summary_df[(summary_df['SYS_BP'] > 120) & (summary_df['Age'] > 50)]['Corrected Velocity']
    highBP_young = summary_df[(summary_df['SYS_BP'] > 120) & (summary_df['Age'] <= 50)]['Corrected Velocity']
    normBP_old = summary_df[(summary_df['SYS_BP'] <= 120) & (summary_df['Age'] > 50)]['Corrected Velocity']
    normBP_young = summary_df[(summary_df['SYS_BP'] <= 120) & (summary_df['Age'] <= 50)]['Corrected Velocity']

    highBP_old_nhp = summary_df_no_high_pressure[(summary_df_no_high_pressure['SYS_BP'] > 120) & (summary_df_no_high_pressure['Age'] > 50)]['Corrected Velocity']
    highBP_young_nhp = summary_df_no_high_pressure[(summary_df_no_high_pressure['SYS_BP'] > 120) & (summary_df_no_high_pressure['Age'] <= 50)]['Corrected Velocity']
    normBP_old_nhp = summary_df_no_high_pressure[(summary_df_no_high_pressure['SYS_BP'] <= 120) & (summary_df_no_high_pressure['Age'] > 50)]['Corrected Velocity']
    normBP_young_nhp = summary_df_no_high_pressure[(summary_df_no_high_pressure['SYS_BP'] <= 120) & (summary_df_no_high_pressure['Age'] <= 50)]['Corrected Velocity']

    # plot_cdf(summary_df_no_high_pressure['Corrected Velocity'], subsets= [highBP_old_nhp, highBP_young_nhp, normBP_old_nhp, normBP_young_nhp], labels=['Entire Dataset', 'High BP Old', 'High BP Young', 'Normal BP Old', 'Normal BP Young'], title = 'CDF Comparison of velocities by Age and BP')
    # plot_cdf_comp_pressure(summary_df)

    
    area_scores_df = calculate_area_score(summary_df_no_high_pressure, log = True, plot=False)
    # add Age-Scores to summary_df_no_high_pressure
    summary_df_no_high_pressure = summary_df_no_high_pressure.merge(area_scores_df, on='Participant', how='inner')


    # summary_metrics = calculate_metrics(summary_df['Corrected Velocity'])
    # print(summary_metrics)
    
    skewness = []
    kurtosis = []
    ecdf_fn = empirical_cdf_fn(summary_df['Corrected Velocity'])
    ks_statistic_df = pd.DataFrame(columns=['Participant', 'KS Statistic', 'KS P-Value', 'EMD Score'])
    for participant in summary_df['Participant'].unique():
        participant_df = summary_df[summary_df['Participant'] == participant]
        participant_df_nhp = summary_df_no_high_pressure[summary_df_no_high_pressure['Participant'] == participant]
        participant_metrics = calculate_metrics(participant_df['Corrected Velocity'])
        skewness.append([participant,participant_metrics['skewness']])
        kurtosis.append([participant,participant_metrics['kurtosis']])
        ks_statistic, p_value = kstest(participant_df['Corrected Velocity'], ecdf_fn)
        emd_score = wasserstein_distance(participant_df['Corrected Velocity'], summary_df['Corrected Velocity'])
        ks_statistic_df = pd.concat([ks_statistic_df, pd.DataFrame({'Participant': [participant], 'KS Statistic': [ks_statistic], 'KS P-Value': [p_value], 'EMD Score': [emd_score]})])
        # plot_ks_statistic(participant_df['Corrected Velocity'], summary_df['Corrected Velocity'])
    
        # # Plot density
        # sns.kdeplot(summary_df['Corrected Velocity'], label='Entire Dataset', fill=True)
        # sns.kdeplot(participant_df['Corrected Velocity'], label=participant, fill=True, alpha=0.5)
        # plt.legend()
        # plt.title('Density Plot of Entire Dataset vs. Subset')
        # plt.show()

        # # Plot CDF
        # plot_cdf(summary_df['Corrected Velocity'], subsets= [participant_df['Corrected Velocity']], labels=['Entire Dataset', participant], title = f'CDF Comparison of velocities for {participant}')
        # plot_cdf(summary_df_no_high_pressure['Corrected Velocity'], subsets= [participant_df_nhp['Corrected Velocity']], labels=['Entire Dataset', participant], title = f'CDF Comparison of velocities for {participant} nhp', write=False)
        # plot_cdf_comp_pressure(participant_df)
        # plot_cdf_comp_pressure(participant_df_nhp)    
    
    # merge ks statistic df with summary df
    summary_df_no_high_pressure = summary_df_no_high_pressure.merge(ks_statistic_df, on='Participant', how='inner')

    # Drop sex column
    # summary_df_no_high_pressure = summary_df_no_high_pressure.drop(columns=['Sex'])

    # TODO load this from metadata
    # Input sex values for each participant 
    # sex_list = [['part09', 'F'], ['part10', 'F'], ['part11', 'M'], ['part12', 'F'], ['part13', 'M'], ['part14', 'M'], 
    #             ['part15', 'M'], ['part16', 'F'], ['part17', 'M'], ['part18', 'F'], ['part19', 'M'], ['part20', 'F'], 
    #             ['part21', 'M'], ['part22', 'M'], ['part23', 'F'], ['part25', 'F'], ['part26', 'M'], ['part27', 'F'], 
    #             ['part28', 'M'], ['part29', 'F'], ['part30', 'M'], ['part31', 'M'], ['part32', 'M']]
    
    # sex_df = pd.DataFrame(sex_list, columns=['Participant', 'Sex'])
    # summary_df_no_high_pressure = summary_df_no_high_pressure.merge(sex_df, on='Participant', how='inner')
    # print(summary_df_no_high_pressure)

    male_subset = summary_df_no_high_pressure[summary_df_no_high_pressure['Sex']=='M']
    female_subset = summary_df_no_high_pressure[summary_df_no_high_pressure['Sex']=='F']

    summary_df_nhp_video_medians = calculate_video_median_velocity(summary_df_no_high_pressure)
    old_nhp_video_medians = summary_df_nhp_video_medians[summary_df_nhp_video_medians['Age'] > 50]
    young_nhp_video_medians = summary_df_nhp_video_medians[summary_df_nhp_video_medians['Age'] <= 50]
    normbp_nhp_video_medians = summary_df_nhp_video_medians[summary_df_nhp_video_medians['SYS_BP'] <= 120]
    highbp_nhp_video_medians = summary_df_nhp_video_medians[summary_df_nhp_video_medians['SYS_BP'] > 120]
    male_medians_subset = summary_df_nhp_video_medians[summary_df_nhp_video_medians['Sex']=='M']
    female_medians_subset = summary_df_nhp_video_medians[summary_df_nhp_video_medians['Sex']=='F']

    """
    -------- This is where I am running stuff rn --------
    """
    # remove part21, part22, part24
    summary_df_nhp_video_medians = summary_df_nhp_video_medians[~summary_df_nhp_video_medians['Participant'].isin(['part21', 'part22', 'part24', 'part23'])]
    # summary_df_nhp_video_medians = summary_df_nhp_video_medians[~summary_df_nhp_video_medians['Participant'].isin(['part22', 'part24'])]
    # plot_medians_pvals(summary_df_nhp_video_medians)
    # analyze_velocity_influence(summary_df_nhp_video_medians)
    perform_anova_analysis(summary_df_nhp_video_medians, log=False, plot = False)
    # table_fig = summarize_set01()
    # print(table_fig)
    # plot_box_and_whisker(summary_df_nhp_video_medians, highbp_nhp_video_medians, normbp_nhp_video_medians, column = 'Video Median Velocity', variable='SYS_BP', log_scale=True)
    plot_cdf(summary_df_nhp_video_medians['Video Median Velocity'], 
             subsets= [old_nhp_video_medians['Video Median Velocity'], young_nhp_video_medians['Video Median Velocity']], 
             labels=['Entire Dataset', 'Old', 'Young'], title = 'CDF Comparison of Video Median Velocities by Age',
             write =True, variable='Age')
    # plot_individual_cdfs(summary_df_nhp_video_medians)
    plot_cdf(summary_df_nhp_video_medians['Video Median Velocity'], 
             subsets= [highbp_nhp_video_medians['Video Median Velocity'], normbp_nhp_video_medians['Video Median Velocity']], 
             labels=['Entire Dataset', 'High BP', 'Normal BP'], title = 'CDF Comparison of Video Median Velocities by BP nhp',
             write = True, variable='SYS_BP')
    plot_cdf(summary_df_nhp_video_medians['Video Median Velocity'], 
             subsets=[male_medians_subset['Video Median Velocity'], female_medians_subset['Video Median Velocity']],
                labels=['Entire Dataset', 'Male', 'Female'], title='CDF Comparison of Video Median Velocities by Sex', 
                normalize = False, variable='Sex', write=True)
    
    # ks_2samp_stat_age, ks_2samp_p_age = ks_2samp(old_nhp_video_medians['Video Median Velocity'], young_nhp_video_medians['Video Median Velocity'])
    # ks_2samp_stat_bp, ks_2samp_p_bp = ks_2samp(highbp_nhp_video_medians['Video Median Velocity'], normbp_nhp_video_medians['Video Median Velocity'])
    # ks_2samp_stat_sex, ks_2samp_p_sex = ks_2samp(male_medians_subset['Video Median Velocity'], female_medians_subset['Video Median Velocity'])
    # print (f'KS 2 Sample Statistic for Age: {ks_2samp_stat_age}, p-value: {ks_2samp_p_age}')
    # print (f'KS 2 Sample Statistic for BP: {ks_2samp_stat_bp}, p-value: {ks_2samp_p_bp}')
    # print (f'KS 2 Sample Statistic for Sex: {ks_2samp_stat_sex}, p-value: {ks_2samp_p_sex}')
    
    # make an age group column for summary_df_nhp_video_medians
    summary_df_nhp_video_medians['Age_Group'] = np.where(summary_df_nhp_video_medians['Age'] >= 50, 'Above 50', 'Below 50')
    summary_df_nhp_video_medians['Video_Median_Velocity'] = summary_df_nhp_video_medians['Video Median Velocity']
    summary_df_nhp_video_medians['Log_Video_Median_Velocity'] = np.log((summary_df_nhp_video_medians['Video Median Velocity'])+1)

    # Convert age group to categorical variable
    summary_df_nhp_video_medians['Age_Group'] = pd.Categorical(summary_df_nhp_video_medians['Age_Group'], categories=['Below 50', 'Above 50'], ordered=True)
    gee_model = smf.gee('Log_Video_Median_Velocity ~ Age + Pressure', groups=summary_df_nhp_video_medians['Participant'], data=summary_df_nhp_video_medians, cov_struct=sm.cov_struct.Autoregressive() )   #family=sm.families.Poisson()
    gee_results = gee_model.fit()

    # Print the results
    print('GEE Results for Age Group:')
    print(gee_results.summary())
    # print(gee_results.summary().as_latex())

    mixed_model = smf.mixedlm('Log_Video_Median_Velocity ~ Age + Pressure', summary_df_nhp_video_medians, groups=summary_df_nhp_video_medians['Participant'], re_formula='~Pressure') #re_formula=1  #family=sm.families.Poisson()
    mixed_results = mixed_model.fit()  
    print('Mixed Model Results for Age Group and Pressure:')
    print(mixed_results.summary())
    # print(mixed_results.summary().as_latex())

    # plot_models(summary_df_nhp_video_medians, mixed_results, variable='Age', log=True)
    



    # plot_cdf_comp_pressure(summary_df_nhp_video_medians)

    # make subset of age for participants under 25
    # under_25 = summary_df_no_high_pressure[summary_df_no_high_pressure['Age'] < 25]
    # plot_velocity_vs_diameter(under_25, hue = 'Pressure')
    # plot_velocity_vs_diameter2(summary_df_no_high_pressure, hue = 'Age')
   
    """ Below here is dimless stuff"""
    # summary_df_dimless = add_dimensionless_velocity(summary_df_no_high_pressure)
    # dimensionless_velocities = summary_df_dimless['Dimensionless Velocity']
    # # print number of nan values
    # print(f'Number of nan values in dimensionless velocities: {dimensionless_velocities.isna().sum()}')
    # # plot average viscocities for each participant
    # # replace 'Corrected Velocity' values with 'Dimensionless Velocity' in summary_df_dimless
    # # summary_df_dimless['Corrected Velocity'] = np.log(summary_df_dimless['Corrected Velocity']) /summary_df_dimless['Dimensionless Velocity']
    # plot_cdf(summary_df_dimless['Dimensionless Velocity'], subsets= [summary_df_dimless[summary_df_dimless['Age'] > 50]['Dimensionless Velocity'], summary_df_dimless[summary_df_dimless['Age'] <= 50]['Dimensionless Velocity']], labels=['Entire Dataset', 'Old', 'Young'], title = 'CDF Comparison of Dimensionless Velocities by Age', write=True, variable='Age')
    # plot_cdf(summary_df_dimless['Dimensionless Velocity'], subsets= [summary_df_dimless[summary_df_dimless['SYS_BP'] > 120]['Dimensionless Velocity'], summary_df_dimless[summary_df_dimless['SYS_BP'] <= 120]['Dimensionless Velocity']], labels=['Entire Dataset', 'High BP', 'Normal BP'], title = 'CDF Comparison of Dimensionless Velocities by BP', write=True, variable='SYS_BP')
    # plot_cdf(summary_df_dimless['Dimensionless Velocity'], subsets= [summary_df_dimless[summary_df_dimless['Sex'] == 'M']['Dimensionless Velocity'], summary_df_dimless[summary_df_dimless['Sex'] == 'F']['Dimensionless Velocity']], labels=['Entire Dataset', 'Male', 'Female'], title = 'CDF Comparison of Dimensionless Velocities by Sex', write=True, variable = 'Sex')
    # plot_CI(summary_df_dimless, variable = 'Age', ci_percentile=95, dimensionless = True)
    # plot_CI(summary_df_dimless, variable = 'SYS_BP', ci_percentile=95, dimensionless=True)
    # plot_CI(summary_df_dimless, variable = 'Sex', ci_percentile=95, dimensionless=True)
    
    # # make the same plots for medians:
    # summary_df_dimless_video_medians = calculate_video_median_velocity(summary_df_dimless, dimensionless=True)
    # old_nhp_video_medians_dimless = summary_df_dimless_video_medians[summary_df_dimless_video_medians['Age'] > 50]
    # young_nhp_video_medians_dimless = summary_df_dimless_video_medians[summary_df_dimless_video_medians['Age'] <= 50]
    # normbp_nhp_video_medians_dimless = summary_df_dimless_video_medians[summary_df_dimless_video_medians['SYS_BP'] <= 120]
    # highbp_nhp_video_medians_dimless = summary_df_dimless_video_medians[summary_df_dimless_video_medians['SYS_BP'] > 120]
    # plot_cdf(summary_df_dimless_video_medians['Video Median Dimensionless Velocity'], subsets= [old_nhp_video_medians_dimless['Video Median Dimensionless Velocity'], 
    #             young_nhp_video_medians_dimless['Video Median Dimensionless Velocity']], labels=['Entire Dataset', 'Old', 'Young'], 
    #             title = 'CDF Comparison of Video Median Dimensionless Velocities by Age', write =True, variable='Age')
    # plot_cdf(summary_df_dimless_video_medians['Video Median Dimensionless Velocity'], subsets= [highbp_nhp_video_medians_dimless['Video Median Dimensionless Velocity'], normbp_nhp_video_medians_dimless['Video Median Dimensionless Velocity']], labels=['Entire Dataset', 'High BP', 'Normal BP'], title = 'CDF Comparison of Video Median Dimensionless Velocities by BP nhp',
    #             write = True, variable='SYS_BP')
    # plot_cdf(summary_df_dimless_video_medians['Video Median Dimensionless Velocity'], subsets= [summary_df_dimless_video_medians[summary_df_dimless_video_medians['Sex'] == 'M']['Video Median Dimensionless Velocity'], summary_df_dimless_video_medians[summary_df_dimless_video_medians['Sex']=='F']['Video Median Dimensionless Velocity']], 
    #          labels=['Entire Dataset', 'Men', 'Women'], title='CDF Comparison of Video Median Dimensionless Velocities by Sex', write=True , variable='Sex')
    # plot_CI(summary_df_dimless_video_medians, variable = 'Age', ci_percentile=95, dimensionless = True, video_median = True)
    # plot_CI(summary_df_dimless_video_medians, variable = 'SYS_BP', ci_percentile=95, dimensionless=True, video_median = True)
    # plot_CI(summary_df_dimless_video_medians, variable = 'Sex', ci_percentile=95, dimensionless=True, video_median = True)


    """
    ------------------ back to mess ------------------
    """
    # incorrect_vels = get_bad_apples(summary_df_no_high_pressure)
    # save to csv
    # incorrect_vels.to_csv('C:\\Users\\gt8mar\\capillary-flow\\incorrect_vels.csv', index=False)

    # plot_median_velocity_of_videos(summary_df_nhp_video_medians)
    # make a copy of summary_df_nhp_video_medians where we replace 'Velocity' with 'Video Median Velocity'
    summary_df_nhp_video_medians_copy = summary_df_nhp_video_medians.copy()
    # remove the 'Corrected Velocity' column
    summary_df_nhp_video_medians_copy = summary_df_nhp_video_medians_copy.drop(columns=['Corrected Velocity'])
    # print(f'the length of summary_df_nhp_video_medians_copy is {len(summary_df_nhp_video_medians_copy)}')
    # print(f'the length of summary_df_no_high_pressure is {len(summary_df_no_high_pressure)}')
    summary_df_nhp_video_medians_copy = summary_df_nhp_video_medians_copy.rename(columns={'Video Median Velocity': 'Corrected Velocity'})
    # plot_box_whisker_pressure(summary_df_nhp_video_medians_copy, variable='Age', log_scale=False)
    # plot_CI_overlaps(summary_df_nhp_video_medians_copy, ci_percentile=95, variable='SYS_BP')
    # plot_CI_overlaps(summary_df_nhp_video_medians_copy, ci_percentile=95, variable='Age')
    # plot_CI_overlaps(summary_df_nhp_video_medians_copy, ci_percentile=95, variable='Sex')
    # plot_CI(summary_df_nhp_video_medians_copy, variable = 'Sex', ci_percentile=95, write = True)
    # plot_CI(summary_df_nhp_video_medians_copy, variable = 'Age', ci_percentile=95, write = True)
    # plot_CI(summary_df_nhp_video_medians_copy, variable = 'SYS_BP', ci_percentile=95, write = True)

    summary_df_nhp_video_medians_copy = summary_df_nhp_video_medians_copy.drop(columns=['Age-Score', 'Log Age-Score'])
    medians_area_scores_df = calculate_area_score(summary_df_nhp_video_medians_copy, log = True, plot=False)
    # add Age-Scores to summary_df_nhp_video_medians_copy
    summary_df_nhp_video_medians_copy = summary_df_nhp_video_medians_copy.merge(medians_area_scores_df, on='Participant', how='inner')
    # print columns of summary_df_nhp_video_medians_copy
    # print(summary_df_nhp_video_medians_copy.columns)
    plot_area_score(summary_df_nhp_video_medians_copy, log = True, write = True)
    # print age-score of participant 33
    # print("The area score of participant 33 is:")
    # print(summary_df_nhp_video_medians_copy[summary_df_nhp_video_medians_copy['Participant'] == 'part33']['Age-Score'])
    # print(summary_df_nhp_video_medians_copy[summary_df_nhp_video_medians_copy['Participant'] == 'part33']['Log Age-Score'])
    # print the unique blood pressure of all participants older than 50 with a positive log age-score
    weirdbps = summary_df_nhp_video_medians_copy[(summary_df_nhp_video_medians_copy['Age'] > 50) & (summary_df_nhp_video_medians_copy['Log Age-Score'] > 0)]['SYS_BP'].unique()
    print(weirdbps)
    # print participant numbers of participants with a positive log age-score and are older than 50
    weird_participants = summary_df_nhp_video_medians_copy[(summary_df_nhp_video_medians_copy['Age'] > 50) & (summary_df_nhp_video_medians_copy['Log Age-Score'] > 0)]['Participant'].unique()
    print(weird_participants)

    plt.close()
    
    

                                  
    # Plot median velocity by participant
    median_velocity_per_participant = summary_df_no_high_pressure.groupby('Participant')['Corrected Velocity'].median().sort_values()
    sorted_participant_indices = {participant: index for index, participant in enumerate(median_velocity_per_participant.index)}
    

    # plt.figure(figsize=(10, 6))
    # plt.bar(sorted_participant_indices.values(), median_velocity_per_participant.values, width=0.5)
    # plt.xlabel('Participant')
    # plt.ylabel('Median Corrected Velocity')
    # plt.title('Median Corrected Velocity for Each Participant')
    # plt.xticks(list(sorted_participant_indices.values()), list(sorted_participant_indices.keys()), rotation=45)
    # plt.show()
        
    # run_regression(summary_df_no_high_pressure)

    summary_df_nhp_video_medians_copy = summary_df_nhp_video_medians_copy.rename(columns={'Area Score_y': 'Area Score', 'Log Area Score_y': 'Log Area Score'})

    summary_df_nhp_video_medians_copy = summary_df_nhp_video_medians_copy.rename(columns={'Age-Score_y': 'Age-Score', 'Log Age-Score_y': 'Log Age-Score'})

    # run_regression(summary_df_nhp_video_medians_copy)
    
    # plot_CI(summary_df_no_high_pressure)        
    get_dataset_characteristics(summary_df_nhp_video_medians_copy)

    
  
    # ####### Favorite Capillaries ######
    if platform.system() == 'Windows':
        if 'gt8mar' in os.getcwd():
            favorite_capillaries = pd.read_excel('C:\\Users\\gt8mar\\capillary-flow\\results\\velocities\\chosen_caps.xlsx', sheet_name='Sheet1')
        else:
            favorite_capillaries = pd.read_excel('C:\\Users\\gt8ma\\capillary-flow\\results\\velocities\\chosen_caps.xlsx', sheet_name='Sheet1')
    
    favorite_capillaries = favorite_capillaries.rename(columns={'Chosen Capillary': 'Capillary'})

    # slice summary_df into favorite capillaries if capillary, location, and participant match
    favorite_df = summary_df.merge(favorite_capillaries, on=['Participant', 'Location', 'Capillary'], how='inner')

    # # save to csv
    # favorite_df.to_csv('C:\\Users\\gt8mar\\capillary-flow\\favorite_caps_new.csv', index=False)
    # # print(favorite_df.columns)
    favorite_df = pd.read_csv('C:\\Users\\gt8mar\\capillary-flow\\favorite_caps_new.csv')

<<<<<<< HEAD
    # load favorite_caps.csv and merge with summary_df to keep updated velocity values
    favorite_df = pd.read_csv(os.path.join(cap_flow_path, 'favorite_caps.csv'))
    # drop all rows with no values in 'Corrected Velocity'
    favorite_df = favorite_df.dropna(subset=['Velocity'])
    # for each row in favorite_df, add the "Corrected Velocity" from the same participant, location, video, and capillary in summary_df
    favorite_df['Corrected Velocity'] = favorite_df.apply(lambda row: summary_df[(summary_df['Participant'] == row['Participant']) & (summary_df['Location'] == row['Location']) & (summary_df['Video'] == row['Video']) & (summary_df['Capillary'] == row['Capillary'])]['Corrected Velocity'].values[0], axis=1)
    print(favorite_df.columns)

    # # remove part22 and part23
    # # favorite_df = favorite_df[~favorite_df['Participant'].isin(['part22', 'part23'])]
=======
    # remove part22 and part23
    favorite_df = favorite_df[~favorite_df['Participant'].isin(['part22', 'part23'])]
>>>>>>> 2837e354
    
    # # plot_histograms(favorite_df, 'Age')
    # # plot_histograms(favorite_df, 'SYS_BP')
    
    # # plot_loc_histograms(favorite_df, 'Age')
    # # plot_loc_histograms(favorite_df, 'SYS_BP')
    # # plot_densities(favorite_df)

    favorite_df_no_high_pressure = favorite_df[favorite_df['Pressure'] <= 1.2]
    
    # save to csv for debugging
    # favorite_df_no_high_pressure.to_csv('C:\\Users\\gt8mar\\capillary-flow\\favorite_caps_nhp.csv', index=False)
    
    # print(f'The length of favorite_df_no_high_pressure is {len(favorite_df_no_high_pressure)}')
    # plot_CI(favorite_df_no_high_pressure, variable = 'Age', ci_percentile=95, write=False)
    # plot_CI(favorite_df_no_high_pressure, variable = 'Age', ci_percentile=95, method = 'mean', write=False)
    # plot_CI(favorite_df_no_high_pressure, variable = 'SYS_BP', ci_percentile=95, write=False)
    # plot_CI(favorite_df_no_high_pressure, variable = 'SYS_BP', ci_percentile=95, method = 'mean', write=False)

    # # plot_box_whisker_pressure(favorite_df_no_high_pressure, 'Age', log_scale=True)
    # # plot_box_whisker_pressure(favorite_df_no_high_pressure, 'SYS_BP', log_scale=True)
    # # plot_box_whisker_pressure(favorite_df_no_high_pressure, 'Age', log_scale=False)
    # # plot_box_whisker_pressure(favorite_df_no_high_pressure, 'SYS_BP', log_scale=False)

    # # plot_hist_pressure(favorite_df_no_high_pressure, density=True)
    # # plot_densities(favorite_df_no_high_pressure)
    # # plot_cdf(favorite_df_no_high_pressure['Corrected Velocity'], subsets= [favorite_df_no_high_pressure[favorite_df_no_high_pressure['Age'] > 50]['Corrected Velocity'], favorite_df_no_high_pressure[favorite_df_no_high_pressure['Age'] <= 50]['Corrected Velocity']], labels=['Entire Dataset', 'Old', 'Young'], title = 'CDF Comparison by Age')
    # # plot_cdf(favorite_df_no_high_pressure['Corrected Velocity'], subsets= [favorite_df_no_high_pressure[favorite_df_no_high_pressure['SYS_BP'] > 120]['Corrected Velocity'], favorite_df_no_high_pressure[favorite_df_no_high_pressure['SYS_BP'] <= 120]['Corrected Velocity']], labels=['Entire Dataset', 'High BP', 'Normal BP'], title = 'CDF Comparison by BP')


    # old_fav_nhp = favorite_df_no_high_pressure[(favorite_df_no_high_pressure['Age'] > 50)]['Corrected Velocity']
    # young_fav_nhp = favorite_df_no_high_pressure[(favorite_df_no_high_pressure['Age'] <= 50)]['Corrected Velocity']

    # area_scores_fav_df = calculate_area_score(favorite_df_no_high_pressure, plot = False, log = True)
    # favorite_df_no_high_pressure = favorite_df_no_high_pressure.merge(area_scores_fav_df, on='Participant', how='inner')

    # # # plot Age-Score vs age scatter
    # # plt.figure(figsize=(10, 6))
    # # plt.scatter(favorite_df_no_high_pressure['Age'], favorite_df_no_high_pressure['Age-Score'])
    # # plt.xlabel('Age')
    # # plt.ylabel('Age-Score')
    # # plt.title('Age-Score vs. Age')
    # # plt.show()

    # # # plot Age-Score vs age scatter for medians
    # # plt.figure(figsize=(10, 6))
    # # plt.scatter(summary_df_nhp_video_medians_copy['Age'], summary_df_nhp_video_medians_copy['Age-Score_x'])
    # # plt.scatter(summary_df_nhp_video_medians_copy['Age'], summary_df_nhp_video_medians_copy['Age-Score_y'])
    # # plt.scatter(favorite_df_no_high_pressure['Age'], favorite_df_no_high_pressure['Age-Score'])
    # # plt.xlabel('Age')
    # # plt.ylabel('Age-Score')
    # # plt.title('Age-Score vs. Age')
    # # plt.legend(['Corrected Velocity', 'Video Median Velocity', 'Favorite Capillaries'])
    # # plt.show()


    # highBP_old_fav_nhp = favorite_df_no_high_pressure[(favorite_df_no_high_pressure['SYS_BP'] > 120) & (favorite_df_no_high_pressure['Age'] > 50)]['Corrected Velocity']
    # highBP_young_fav_nhp = favorite_df_no_high_pressure[(favorite_df_no_high_pressure['SYS_BP'] > 120) & (favorite_df_no_high_pressure['Age'] <= 50)]['Corrected Velocity']
    # normBP_old_fav_nhp = favorite_df_no_high_pressure[(favorite_df_no_high_pressure['SYS_BP'] <= 120) & (favorite_df_no_high_pressure['Age'] > 50)]['Corrected Velocity']
    # normBP_young_fav_nhp = favorite_df_no_high_pressure[(favorite_df_no_high_pressure['SYS_BP'] <= 120) & (favorite_df_no_high_pressure['Age'] <= 50)]['Corrected Velocity']

    # # plot_cdf(favorite_df_no_high_pressure['Corrected Velocity'], subsets= [highBP_old_fav_nhp, highBP_young_fav_nhp, normBP_old_fav_nhp, normBP_young_fav_nhp], labels=['Entire Dataset', 'High BP Old', 'High BP Young', 'Normal BP Old', 'Normal BP Young'], title = 'CDF Comparison by Age and BP nhp')
    # # plot_hist_specific_pressure(favorite_df_no_high_pressure, 0.2, density=True, hist=False)
    # # plot_hist_specific_pressure(favorite_df_no_high_pressure, 0.8, density=True, hist=False)
    # # plot_hist_specific_pressure(favorite_df_no_high_pressure, 1.2, density=True, hist=False)
    # # plot_cdf_comp_pressure(favorite_df_no_high_pressure)

    # # plot_hist_comp_pressure(summary_df_no_high_pressure, density=True, hist=False)

    # favorite_metrics = calculate_metrics(favorite_df_no_high_pressure['Corrected Velocity'])

    # fav_area_scores_df = calculate_area_score(favorite_df_no_high_pressure, plot = False)
    # favorite_df_no_high_pressure = favorite_df_no_high_pressure.merge(fav_area_scores_df, on='Participant', how='inner')

    # ecdf_fn = empirical_cdf_fn(favorite_df_no_high_pressure['Corrected Velocity'])
    # ks_statistic_df = pd.DataFrame(columns=['Participant', 'KS Statistic', 'KS P-Value', 'EMD Score'])
    # for participant in favorite_df_no_high_pressure['Participant'].unique():
        # participant_df = favorite_df_no_high_pressure[favorite_df_no_high_pressure['Participant'] == participant]
        # participant_metrics = calculate_metrics(participant_df['Corrected Velocity'])
        # skewness.append([participant,participant_metrics['skewness']])
        # kurtosis.append([participant,participant_metrics['kurtosis']])
        # ks_statistic, p_value = kstest(participant_df['Corrected Velocity'], ecdf_fn)
        # emd_score = wasserstein_distance(participant_df['Corrected Velocity'], favorite_df_no_high_pressure['Corrected Velocity'])
        # ks_statistic_df = pd.concat([ks_statistic_df, pd.DataFrame({'Participant': [participant], 'KS Statistic': [ks_statistic], 'KS P-Value': [p_value], 'EMD Score': [emd_score]})])
        # plot_ks_statistic(participant_df['Corrected Velocity'], favorite_df_no_high_pressure['Corrected Velocity'])
 
    
    # # merge ks statistic df with summary df
    # favorite_df_no_high_pressure = favorite_df_no_high_pressure.merge(ks_statistic_df, on='Participant', how='inner')

    # # rename Age-Score columns to omit _x
    # favorite_df_no_high_pressure = favorite_df_no_high_pressure.rename(columns={'Age-Score_x': 'Age-Score', 'Log Age-Score_x': 'Log Age-Score'})
    # # run_regression(favorite_df_no_high_pressure, plot = True)
    


    # plot velocities for each participant:
    for participant in favorite_df_no_high_pressure['Participant'].unique():
        favorite_df_copy = favorite_df_no_high_pressure.copy()
        participant_df = favorite_df_copy[favorite_df_copy['Participant'] == participant]
        # Sort the data by 'Video':
        participant_df = participant_df.sort_values(by='Video')
        participant_df['Corrected Velocity'] = participant_df['Corrected Velocity']+1

        

        # if a video and the next video have the same pressure and location, average their "Corrected velocities and drop the first video row"
        for i in range(len(participant_df)-1):
            if (participant_df.iloc[i]['Pressure'] == participant_df.iloc[i+1]['Pressure']) and (participant_df.iloc[i]['Location'] == participant_df.iloc[i+1]['Location']):
                participant_df.iloc[i+1]['Corrected Velocity'] = (participant_df.iloc[i]['Corrected Velocity'] + participant_df.iloc[i+1]['Corrected Velocity']) / 2
                participant_df.iloc[i]['Corrected Velocity'] = None
            
        # drop rows with no Corrected Velocity
        participant_df = participant_df.dropna(subset=['Corrected Velocity'])
        
        # separate the data into locations
        grouped_df = participant_df.groupby('Location')
        locations = participant_df['Location'].unique()
        for location in locations:
            location_data = grouped_df.get_group(location)
            # plot the velocities with 'u' in the 'Up_Down' column
            location_data_up = location_data[(location_data['Up_Down'] == 'u') | (location_data['Up_Down'] == 't')]
            location_data_down = location_data[(location_data['Up_Down'] == 'd') | (location_data['Up_Down'] == 't')]
            plot_indiv_velocities(location_data_up, location_data_down, participant, location, log = False)

            # use trapezoidal rule to calculate area under the curve for each 'Up' and 'Down' curve
            # calculate area under datapoints using trapezoidal rule
            area_up = np.trapz(location_data_up['Corrected Velocity'], location_data_up['Pressure'])
            area_down = np.trapz(location_data_down['Corrected Velocity'], location_data_down['Pressure'])
            hysterisis = area_up - area_down
            antihysterisis = area_up + area_down
            # add to favorite_df_no_high_pressure
            favorite_df_no_high_pressure.loc[(favorite_df_no_high_pressure['Participant'] == participant) & (favorite_df_no_high_pressure['Location'] == location), 'Hysterisis'] = hysterisis
            favorite_df_no_high_pressure.loc[(favorite_df_no_high_pressure['Participant'] == participant) & (favorite_df_no_high_pressure['Location'] == location), 'Antihysterisis'] = antihysterisis

    
       
        # print(participant_df[['Participant', 'Capillary', 'Location', 'Video', 'Pressure', 'Corrected Velocity']])

        
        # Select columns to print:


        # plot_velocities(participant_df, write = False)
        # plot_densities_individual(summary_df, participant_df, participant)
        # plot_densities_pressure_individual(summary_df, participant_df, participant)
        # plot_cdf(favorite_df_no_high_pressure['Corrected Velocity'], 
        #          subsets=[favorite_df_no_high_pressure[favorite_df_no_high_pressure['Participant'] == participant]['Corrected Velocity']],
        #          labels=['Entire Dataset', participant], title=f'CDF Comparison of velocities for {participant}', 
        #          normalize = False)



    #     # Group the data by 'Capillary'
    #     grouped_df = participant_df.groupby('Capillary')
    #     # Get the unique capillary names
    #     capillaries = participant_df['Capillary'].unique()
    #     participant = participant_df['Participant'].unique()[0]
        


    #     # Plot each capillary's data in separate subplots
    #     for i, capillary in enumerate(capillaries):
    #         # print(f'Participant: {participant}, Capillary: {capillary}')
    #         capillary_data = grouped_df.get_group(capillary)
    #         capillary_data = capillary_data.copy()
    #         # decreases = capillary_data['Pressure'].diff() < 0
            
    #         # print(decreases)  

    #         # create column for "Up/down" in pressure by calling all videos after the maximum pressure 'down'
    #         capillary_data.loc[:, 'Up/Down'] = 'Up'
    #         max_pressure = capillary_data['Pressure'].max()
    #         max_index = capillary_data['Pressure'].idxmax()
    #         capillary_data.loc[max_index:, 'Up/Down'] = 'Down'

    #         # create function to fit a curve to the up and down data, respectively
    #         data_up = capillary_data[capillary_data['Up/Down'] == 'Up']
    #         data_down = capillary_data[capillary_data['Up/Down'] == 'Down']
    #         curve_up = plot_and_calculate_area(data_up, plot = False, normalize = False)
    #         curve_down = plot_and_calculate_area(data_down, plot = False, normalize = False)
    #         hysterisis = curve_up + curve_down
    #         # print(f'Participant: {participant}, Capillary: {capillary}, Hysterisis: {hysterisis}')
            
    #         # add hysterisis to the favorite_df
    #         favorite_df.loc[(favorite_df['Participant'] == participant) & (favorite_df['Capillary'] == capillary), 'Hysterisis'] = hysterisis
            
#    # # plot scatter of age vs hysterisis
#     plt.figure(figsize=(6, 4))  
#     sns.scatterplot(x='Age', y='Antihysterisis', data=favorite_df_no_high_pressure[favorite_df_no_high_pressure['Participant']!='part09'])
#     plt.title('Hysterisis vs Age')
#     plt.xlabel('Age')
#     plt.ylabel('Hysterisis')
#     plt.show()

    

           

                          
        


    return 0
    
if __name__ == '__main__':
    # to run the analysis code:
    main()
    # to make the summary_df_test file:
    # merge_vel_size(verbose=True)

    <|MERGE_RESOLUTION|>--- conflicted
+++ resolved
@@ -3928,9 +3928,7 @@
     # # save to csv
     # favorite_df.to_csv('C:\\Users\\gt8mar\\capillary-flow\\favorite_caps_new.csv', index=False)
     # # print(favorite_df.columns)
-    favorite_df = pd.read_csv('C:\\Users\\gt8mar\\capillary-flow\\favorite_caps_new.csv')
-
-<<<<<<< HEAD
+
     # load favorite_caps.csv and merge with summary_df to keep updated velocity values
     favorite_df = pd.read_csv(os.path.join(cap_flow_path, 'favorite_caps.csv'))
     # drop all rows with no values in 'Corrected Velocity'
@@ -3939,12 +3937,8 @@
     favorite_df['Corrected Velocity'] = favorite_df.apply(lambda row: summary_df[(summary_df['Participant'] == row['Participant']) & (summary_df['Location'] == row['Location']) & (summary_df['Video'] == row['Video']) & (summary_df['Capillary'] == row['Capillary'])]['Corrected Velocity'].values[0], axis=1)
     print(favorite_df.columns)
 
-    # # remove part22 and part23
-    # # favorite_df = favorite_df[~favorite_df['Participant'].isin(['part22', 'part23'])]
-=======
     # remove part22 and part23
     favorite_df = favorite_df[~favorite_df['Participant'].isin(['part22', 'part23'])]
->>>>>>> 2837e354
     
     # # plot_histograms(favorite_df, 'Age')
     # # plot_histograms(favorite_df, 'SYS_BP')
