import os, platform
import pandas as pd
import numpy as np
import matplotlib.pyplot as plt
import matplotlib.colors as mcolors
from matplotlib.patches import Patch
from matplotlib.cm import ScalarMappable
import seaborn as sns
from scipy.integrate import simps, trapezoid
from scipy.stats import skew, kurtosis, wilcoxon, mannwhitneyu, kstest, ks_2samp, ks_1samp, wasserstein_distance
from scipy import stats
import statsmodels.api as sm
from statsmodels.formula.api import ols
from src.tools.parse_filename import parse_filename
from sklearn.utils import resample
from sklearn.linear_model import LogisticRegression, LinearRegression, LassoCV
from sklearn.model_selection import train_test_split, cross_val_predict, cross_val_score
from sklearn.metrics import accuracy_score, confusion_matrix, make_scorer
from sklearn.preprocessing import StandardScaler
from sklearn.pipeline import make_pipeline
from sklearn.metrics import accuracy_score, roc_auc_score, auc, confusion_matrix, roc_curve, recall_score, precision_score, f1_score, r2_score, mean_squared_error, precision_recall_curve
from sklearn.ensemble import RandomForestClassifier
import matplotlib as mpl
from matplotlib.font_manager import FontProperties
from matplotlib.colors import to_rgb, LinearSegmentedColormap
import colorsys
import matplotlib.patches as mpatches
import datetime
import statsmodels.formula.api as smf




# #For editable text. Except latex text is still shapes sadly
# mpl.rcParams['pdf.fonttype'] = 42
# mpl.rcParams['ps.fonttype'] = 42
# sns.set_style("whitegrid")
# font = {'size' : 6}
# lines = {'linewidth' : 0.5}
# fig = {'figsize' : (2.5, 1.5)}
# mpl.rc('font', **font)
# mpl.rc('lines', **lines)
# mpl.rc('figure', **fig)
# #Set style
# sns.set_theme(style="whitegrid", palette="pastel", color_codes=True)


def to_rgb(hex_color):
    """Converts a hex color to an RGB tuple."""
    hex_color = hex_color.lstrip('#')
    lv = len(hex_color)
    return tuple(int(hex_color[i:i + lv // 3], 16) / 255.0 for i in range(0, lv, lv // 3))

def create_monochromatic_palette(base_color, n_colors=5):
    """Creates a monochromatic palette based on the given color."""
    rgb = to_rgb(base_color)
    h, l, s = colorsys.rgb_to_hls(*rgb)
    
    colors = []
    # Increasing the spread for more distinct colors
    lightness_increment = 0.4 / (n_colors - 1)  # Adjust the 0.4 value to increase or decrease contrast
    for i in range(n_colors):
        l_new = max(0, min(1, l + (i - n_colors / 2) * lightness_increment))
        rgb_new = colorsys.hls_to_rgb(h, l_new, s)
        colors.append(rgb_new)
    # plot all the colors in the set:
    # for color in colors:
    #     plt.axhspan(0, 1, color=color)
    #     plt.show()
    return colors

def adjust_saturation_of_colors(color_list, saturation_scale=10):
    """Adjusts the saturation of a list of RGB colors."""
    adjusted_colors = []
    for color in color_list:
        h, l, s = colorsys.rgb_to_hls(*color)
        s_new = max(0, min(1, s + saturation_scale))
        rgb_new = colorsys.hls_to_rgb(h, l, s_new)
        adjusted_colors.append(rgb_new)
    return adjusted_colors

def adjust_brightness_of_colors(color_list, brightness_scale=0.1):
    """Adjusts the brightness (lightness) of a list of RGB colors."""
    adjusted_colors = []
    for color in color_list:
        h, l, s = colorsys.rgb_to_hls(*color)
        l_new = max(0, min(1, l + brightness_scale))
        rgb_new = colorsys.hls_to_rgb(h, l_new, s)
        adjusted_colors.append(rgb_new)
    return adjusted_colors


# Function to calculate mean, standard error, and 95% CI
def calculate_stats(group, ci_percentile = 95, dimensionless = False):
    if dimensionless:
        mean = group['Dimensionless Velocity'].mean()
        sem = stats.sem(group['Dimensionless Velocity'])
        ci = 1.96 * sem
        return pd.Series({'Mean Dimensionless Velocity': mean, 'Lower Bound': mean - ci, 'Upper Bound': mean + ci})
    else:
        mean = group['Corrected Velocity'].mean()
        sem = stats.sem(group['Corrected Velocity'])
        ci = 1.96 * sem
        return pd.Series({'Mean Velocity': mean, 'Lower Bound': mean - ci, 'Upper Bound': mean + ci})




def plot_CI(df, variable='Age', method='bootstrap', n_iterations=1000, 
            ci_percentile=99.5, write=True, dimensionless=False, video_median=False):
    """Plots the mean/median and CI for the variable of interest, with KS statistic.

    This function creates a plot comparing different groups based on the specified
    variable, showing either mean or median values with confidence intervals and
    calculating the two-way KS statistic between group distributions.

    Args:
        df (pd.DataFrame): The dataframe containing the data to be plotted.
        variable (str, optional): The variable to group by. Options are 'Age', 'SYS_BP', or 'Sex'. Defaults to 'Age'.
        method (str, optional): The method for calculating CI. Options are 'bootstrap' or 't-distribution'. Defaults to 'bootstrap'.
        n_iterations (int, optional): The number of iterations for bootstrap method. Defaults to 1000.
        ci_percentile (float, optional): The percentile for the confidence interval. Defaults to 99.5.
        write (bool, optional): Whether to write the plot to a file. Defaults to True.
        dimensionless (bool, optional): Whether to plot dimensionless velocity. Defaults to False.
        video_median (bool, optional): Whether to use video medians. Defaults to False.

    Returns:
        int: 0 if the plot was created successfully.

    Raises:
        ValueError: If an unsupported variable is specified.

    Note:
        This function assumes the existence of helper functions `calculate_median_ci` and `calculate_stats`.
        It also requires the Source Sans 3 font to be installed and accessible.
    """
    # Set up style and font
    sns.set_style("whitegrid")
    source_sans = FontProperties(fname='C:\\Users\\gt8mar\\Downloads\\Source_Sans_3\\static\\SourceSans3-Regular.ttf')
    
    plt.rcParams.update({
        'pdf.fonttype': 42, 'ps.fonttype': 42,
        'font.size': 7, 'axes.labelsize': 7,
        'xtick.labelsize': 6, 'ytick.labelsize': 6,
        'legend.fontsize': 5, 'lines.linewidth': 0.5
    })

    # Set color palette based on variable
    if variable == 'Age':
        base_color = '#1f77b4'##3FCA54''BDE4A7 #A1E5AB
    elif variable == 'SYS_BP':
        base_color = '2ca02c'#80C6C3 #ff7f0e
    elif variable == 'Sex':
        base_color = '674F92'#947EB0#2ca02c#CAC0D89467bd
    else:
        raise ValueError(f"Unsupported variable: {variable}")

    palette = create_monochromatic_palette(base_color)
    # palette = adjust_saturation_of_colors(palette, saturation_scale=1.3)
    palette = adjust_brightness_of_colors(palette, brightness_scale=.2)
    sns.set_palette(palette)

    if video_median:
        # collapse the data for each participant and video to a single row by selecting just the first row for each participant and video combination
        df = df.groupby(['Participant', 'Video', 'Capillary']).first().reset_index()
        # rename the 'Corrected Velocity' column to 'Velocity' for consistency
        df.rename(columns={'Dimensionless Velocity': 'Dimensionless Velocity OG'}, inplace=True) 
        # rename Median Dimensionless Velocity to Dimensionless Velocity
        df.rename(columns={'Video Median Dimensionless Velocity': 'Dimensionless Velocity'}, inplace=True)      
    # Group data
    group_col = f'{variable} Group'
    df[group_col] = np.select(
        [df[variable] <= 50 if variable == 'Age' else df[variable] < 120 if variable == 'SYS_BP' else df[variable] == 'M',
        df[variable] > 50 if variable == 'Age' else df[variable] >= 120 if variable == 'SYS_BP' else df[variable] == 'F'],
        ['≤50' if variable == 'Age' else '<120' if variable == 'SYS_BP' else 'Male',
        '>50' if variable == 'Age' else '≥120' if variable == 'SYS_BP' else 'Female'])

    # Calculate stats
    stats_func = calculate_median_ci if method == 'bootstrap' else calculate_stats
    stats_df = df.groupby([group_col, 'Pressure']).apply(stats_func, ci_percentile=ci_percentile, dimensionless=dimensionless).reset_index()

    # Calculate KS statistic
    # Group the DataFrame by the specified column
    grouped = df.groupby(group_col)

    # Iterate over each group to perform the KS test
    ks_stats = []
    for pressure in df['Pressure'].unique():
        group_1 = grouped.get_group('≤50' if variable == 'Age' else '<120' if variable == 'SYS_BP' else 'M')
        group_2 = grouped.get_group('>50' if variable == 'Age' else '≥120' if variable == 'SYS_BP' else 'F')
        
        group_1_velocities = group_1[group_1['Pressure'] == pressure]['Corrected Velocity']
        group_2_velocities = group_2[group_2['Pressure'] == pressure]['Corrected Velocity']
        
        ks_stat, p_value = ks_2samp(group_1_velocities, group_2_velocities)
        ks_stats.append({'Pressure': pressure, 'KS Statistic': ks_stat, 'p-value': p_value})

    ks_df = pd.DataFrame(ks_stats)
    print(variable)
    print(ks_df)

    plt.close()
    # Plot
    fig, ax = plt.subplots(figsize=(2.4, 2.0))


    for i, (label, group_df) in enumerate(stats_df.groupby(group_col)):
        if i == 0:
            i_color = 0
            dot_color = 0
            # group_1 = group_df
        elif i == 1:
            i_color = 3
            dot_color = 2
            # group_2 = group_df
        elif i == 2:
            i_color = 4
            dot_color = 3
        
        if dimensionless:
            y_col = 'Median Dimensionless Velocity' if method == 'bootstrap' else 'Mean Dimensionless Velocity'
        else:
            y_col = 'Median Velocity' if method == 'bootstrap' else 'Mean Velocity'
        lower_col = 'CI Lower Bound' if method == 'bootstrap' else 'Lower Bound'
        upper_col = 'CI Upper Bound' if method == 'bootstrap' else 'Upper Bound'
        
        ax.errorbar(group_df['Pressure'], group_df[y_col], 
                    yerr=[group_df[y_col] - group_df[lower_col], group_df[upper_col] - group_df[y_col]],
                    label=f'{variable} Group {label}', fmt='-o', markersize=2, color=palette[dot_color])
        ax.fill_between(group_df['Pressure'], group_df[lower_col], group_df[upper_col], alpha=0.4, color=palette[i_color])
    
        

    legend_handles = [mpatches.Patch(color=palette[0], label=f'{variable} Group ≤50' if variable == 'Age' else '<120' if variable == 'SYS_BP' else 'M', alpha=0.6),
                      mpatches.Patch(color=palette[3], label=f'{variable} Group >50' if variable == 'Age' else '≥120' if variable == 'SYS_BP' else 'F', alpha=0.6)]

    ax.set_xlabel('Pressure (psi)', fontproperties=source_sans)
    if dimensionless:
        ax.set_ylabel('Dimensionless Velocity', fontproperties=source_sans)
        ax.set_title(f'{"Median" if method == "bootstrap" else "Mean"} Dimensionless Velocity vs. Pressure with {ci_percentile}% CI', fontproperties=source_sans, fontsize=8)
    else:
        ax.set_ylabel('Velocity (um/s)', fontproperties=source_sans)
        ax.set_title(f'{"Median" if method == "bootstrap" else "Mean"} Velocity vs. Pressure with {ci_percentile}% CI', fontproperties=source_sans, fontsize=8)
    ax.legend(handles=legend_handles, prop=source_sans)
    ax.grid(True, linewidth=0.3)

    plt.tight_layout()
    if write:
        if video_median:
            plt.savefig(f'C:\\Users\\gt8mar\\capillary-flow\\results\\{variable}_videomedians_CI.png', dpi=600)
        else:
            plt.savefig(f'C:\\Users\\gt8mar\\capillary-flow\\results\\{variable}_CI.png', dpi=600)
    else:
        plt.show()
    return 0

def calculate_overlap(ci1, ci2):
    lower1, upper1 = ci1
    lower2, upper2 = ci2
    intersection_lower = max(lower1, lower2)
    intersection_upper = min(upper1, upper2)
    if intersection_upper > intersection_lower:
        intersection_length = intersection_upper - intersection_lower
        smaller_interval_length = min(upper1 - lower1, upper2 - lower2)
        return intersection_length / smaller_interval_length
    return 0

def plot_CI_overlaps(df, variable='Age', method='bootstrap', n_iterations=1000, ci_percentile=99.5):
    # Define groups based on variable
    if variable == 'Age':
        df['Group'] = np.where(df['Age'] <= 50, '≤50', '>50')
    elif variable == 'SYS_BP':
        df['Group'] = np.where(df['SYS_BP'] < 120, '<120', '≥120')
    elif variable == 'Sex':
        df['Group'] = np.where(df['Sex'] == 'M', 'M', 'F')
    else:
        raise ValueError('Variable not recognized')
    
    group_cis = {}
    
    # Bootstrap method for confidence intervals
    for group, group_df in df.groupby('Group'):
        group_cis[group] = []
        for pressure, pressure_group in group_df.groupby('Pressure'):
            bootstrap_samples = [
                pressure_group['Corrected Velocity'].sample(n=len(pressure_group), replace=True).median()
                for _ in range(n_iterations)
            ]
            ci_lower = np.percentile(bootstrap_samples, (100 - ci_percentile) / 2)
            ci_upper = np.percentile(bootstrap_samples, ci_percentile + (100 - ci_percentile) / 2)
            group_cis[group].append((pressure, ci_lower, ci_upper))

    # Plotting setup
    fig, ax = plt.subplots(figsize=(10, 6))
    colors = {'≤50': 'tab:green', '>50': 'tab:orange', '<120': 'tab:blue', '≥120': 'tab:red', 'M': 'tab:purple', 'F': 'tab:pink'}

    # Plot each group
    for group, cis in group_cis.items():
        pressures = [x[0] for x in cis]
        medians = [np.median([x[1], x[2]]) for x in cis]
        errors = [(m-c[1], c[2]-m) for m, c in zip(medians, cis)]
        ax.errorbar(pressures, medians, yerr=np.transpose(errors), fmt='-o', label=f'Group {group}', color=colors[group])
    
    # Calculate overlaps and store/print them
    overlaps = {}
    groups = list(group_cis.keys())
    for i in range(len(groups)):
        for j in range(i + 1, len(groups)):
            overlaps[(groups[i], groups[j])] = [
                calculate_overlap(group_cis[groups[i]][k][1:], group_cis[groups[j]][k][1:])
                for k in range(len(group_cis[groups[i]]))
            ]

    ax.set_xlabel('Pressure')
    ax.set_ylabel('Velocity (um/s)')
    ax.set_title(f'Median Corrected Velocity vs. Pressure with {ci_percentile}% Confidence Interval')
    ax.legend()

    plt.show()

    # Optionally print or return the overlaps
    print(overlaps)
    return overlaps


# Function to calculate median and bootstrap 95% CI
def calculate_median_ci(group, n_iterations=1000, ci_percentile=95, dimensionless = False):
    medians_dimless = []
    medians = []
    if 'Dimensionless Velocity' in group.columns:
        for _ in range(n_iterations):
            sample = resample(group['Dimensionless Velocity'])
            medians_dimless.append(np.median(sample))
        lower = np.percentile(medians_dimless, (100 - ci_percentile) / 2)
        upper = np.percentile(medians_dimless, 100 - (100 - ci_percentile) / 2)
        median_dimless = np.median(group['Dimensionless Velocity'])
        
    else:
        for _ in range(n_iterations):
            sample = resample(group['Corrected Velocity'])
            medians.append(np.median(sample))
        lower = np.percentile(medians, (100 - ci_percentile) / 2)
        upper = np.percentile(medians, 100 - (100 - ci_percentile) / 2)
        median = np.median(group['Corrected Velocity'])
    if dimensionless:
        return pd.Series({'Median Dimensionless Velocity': median_dimless, 'CI Lower Bound': lower, 'CI Upper Bound': upper})
    else:
        return pd.Series({'Median Velocity': median, 'CI Lower Bound': lower, 'CI Upper Bound': upper})


def calculate_metrics(velocities):
    # Remove NaN values from the velocities
    velocities = velocities.dropna()
    metrics = {}
    metrics['std_dev'] = np.std(velocities)
    metrics['skewness'] = skew(velocities)
    metrics['kurtosis'] = kurtosis(velocities, fisher=False)  # Fisher=False for Pearson's definition of kurtosis
    metrics['peakiness'] = max(velocities) / metrics['std_dev']  # Example definition for peakiness
    metrics['coeff_variation'] = metrics['std_dev'] / np.mean(velocities)
    return metrics

# Function to create a color map for a given column
def create_color_map(df, column, cmap='viridis'):
    unique_values = sorted(df[column].unique())
    colors = sns.color_palette(cmap, len(unique_values))  
    return dict(zip(unique_values, colors))

def empirical_cdf_fn(data):
    """Create a function to calculate the CDF for any value in the dataset."""
    # Sort the data and calculate the CDF values
    sorted_data = np.sort(data)
    cdf_values = np.arange(1, len(data) + 1) / len(data)
    
    # Return a function that calculates the CDF for a given x
    def cdf_function(x):
        # If x is a single value, np.searchsorted will return a scalar; if x is an array, it will return an array
        return np.interp(x, sorted_data, cdf_values, left=0, right=1)
    
    return cdf_function

def plot_box_whisker_pressure(df, variable='Age', log_scale=False):
    """
    Plot box and whisker plots for the variable of interest grouped by Age or SYS_BP at each pressure level.

    Args:
        df (DataFrame): the DataFrame to be plotted
        variable (str): the variable of interest to group by, 'Age' or 'SYS_BP'
    
    Returns:
        0 if successful
    """
    # Set up the grouping based on the variable of interest
    if variable == 'Age':
        df['Group'] = np.where(df['Age'] <= 50, '≤50', '>50')
        hue = 'Group'
    else:
        df['Group'] = np.where(df['SYS_BP'] < 120, '<120', '≥120')
        hue = 'Group'

    # Plotting
    plt.figure(figsize=(10, 6))
    box_plot = sns.boxplot(x='Pressure', y='Corrected Velocity', hue=hue, data=df, showfliers=False)
    plt.title(f'Box and Whisker Plot of Velocity by Pressure and {variable} Group')
    plt.xlabel('Pressure')
    plt.ylabel('Velocity (um/s)')
    plt.legend(title=f'{variable} Group')

    # Set y-axis to logarithmic scale if specified
    if log_scale:
        box_plot.set_yscale('log')

    plt.show()
    return 0

def compare_participants(df1, df2):
    """ 
    Compare the participants in two DataFrames and return a list of participants that are in one DataFrame 
    but not the other, or have different counts in the two DataFrames.

    Args:
        df1 (DataFrame): the first DataFrame
        df2 (DataFrame): the second DataFrame
    
    Returns:
        
    """
    # Group by 'Participant' and 'Capillary' and count the number of rows for each group
    df1_grouped = df1.groupby(['Participant', 'Video', 'Capillary']).size()
    df2_grouped = df2.groupby(['Participant', 'Video', 'Capillary']).size()

    # Group by 'Participant' and count the total number of rows for each participant
    df1_participant_counts = df1['Participant'].value_counts()
    df2_participant_counts = df2['Participant'].value_counts()

    different_rows = []
    different_participants = []


    for row in df1_grouped.index:
        if row not in df2_grouped or df1_grouped[row] != df2_grouped[row]:
            different_rows.append(row)

    for row in df2_grouped.index:
        if row not in df1_grouped:
            different_rows.append(row)
    
    # Check for different total counts for participants
    for participant in df1_participant_counts.index:
        if participant not in df2_participant_counts or df1_participant_counts[participant] != df2_participant_counts[participant]:
            different_participants.append(participant)

    for participant in df2_participant_counts.index:
        if participant not in df1_participant_counts:
            different_participants.append(participant)

    return different_rows, different_participants

def plot_pca(df):
    from sklearn.decomposition import PCA
    from sklearn.preprocessing import StandardScaler

    features = ['Velocity', 'Pressure', 'SYS_BP']
    x = df.loc[:, features].values
    x = StandardScaler().fit_transform(x)

    # PCA
    pca = PCA(n_components=2)
    principalComponents = pca.fit_transform(x)

    # Create a DataFrame with the PCA results
    principalDf = pd.DataFrame(data=principalComponents, columns=['principal component 1', 'principal component 2'])
    principalDf['Age'] = df['Age']  # Add the age column

    # Plotting
    plt.figure(figsize=(10,8))
    scatter = sns.scatterplot(x='principal component 1', y='principal component 2', hue='Age', data=principalDf, palette='viridis')
    plt.xlabel('Principal Component 1')
    plt.ylabel('Principal Component 2')
    plt.title('2 Component PCA Colored by Age')
    plt.colorbar(scatter,label='Age')
    plt.show()
    return 0
def plot_velocity_vs_pressure(df, hue = 'Age'):
    # plot velocity vs diameter scatter plot
    plt.figure(figsize=(10, 6))
    sns.scatterplot(x='Diameter', y='Corrected Velocity',hue = hue, data=df)
    plt.title('Diameter vs Velocity')
    plt.xlabel('Diameter')
    plt.ylabel('Velocity')
    plt.show()
    return 0
def plot_pressure_vs_diameter(df, hue = 'Age'):
    # Scatter plot for Age vs Velocity
    plt.figure(figsize=(10, 6))
    sns.scatterplot(x='Pressure', y='Corrected Velocity', hue = hue, data=df)
    plt.title('Pressure vs Velocity')
    plt.xlabel('Pressure')
    plt.ylabel('Velocity')
    plt.show()
    return 0
def plot_velocity_vs_diameter(df, hue = 'Age'):
    # Create a 2x3 subplot figure
    fig, axes = plt.subplots(2, 3, figsize=(15, 10))

    # Iterate over each pressure level
    for i, pressure in enumerate(df['Pressure'].unique()):
        # Filter the data for the current pressure level
        df_pressure = df[df['Pressure'] == pressure]
        # make all velocities between 0 and 1 equal to 0
        df_pressure['Corrected Velocity'] = df_pressure['Corrected Velocity'].apply(lambda x: 0 if x < 10 else x)
        
        # Select the subplot for the current pressure level
        ax = axes[i // 3, i % 3]
        
        # Scatter plot for diameter vs velocity
        sns.scatterplot(x='Diameter', y='Corrected Velocity', hue='Age', data=df_pressure, ax=ax)
        # set x axis to 0-100
        ax.set_xlim(10, 100)
        # set y axis to log scale
        ax.set_yscale('log')
        ax.set_xscale('log')

        
        # Set the title and labels for the subplot
        ax.set_title(f'Pressure: {pressure}')
        ax.set_xlabel('Diameter')
        ax.set_ylabel('Velocity')

    # Adjust the spacing between subplots
    plt.tight_layout()

    # Show the plot
    plt.show()

def plot_velocity_vs_diameter2(df, pressure=0.2, hue = 'Age'):
    # Create a 2x3 subplot figure
    fig, axes = plt.subplots(2, 3, figsize=(15, 10))

    # Define the age groups
    age_groups = {
        'Under 24': (0, 23),
        '24-26': (24, 26),
        '27-32': (27, 32),
        '50-60': (50, 60),
        '61-65': (61, 65),
        'Over 66': (66, np.inf)
    }

    # Iterate over each age group
    for i in range(6):
        # Select the subplot for the current age group
        ax = axes[i // 3, i % 3]
        # Filter the data for the current age group
        min_age, max_age = list(age_groups.values())[i]
        df_age_group = df[(df['Age'] >= min_age) & (df['Age'] <= max_age) & (df['Pressure'] == pressure)]
        # make all velocities between 0 and 1 equal to 0
        df_age_group['Corrected Velocity'] = df_age_group['Corrected Velocity'].apply(lambda x: 10 if x < 10 else x)
        
        # Scatter plot for diameter vs velocity
        sns.scatterplot(x='Diameter', y='Corrected Velocity', hue='Age', data=df_age_group, ax=ax)
        # set x axis to 0-100
        ax.set_xlim(10, 100)
        # set y axis to log scale
        ax.set_yscale('log')
        ax.set_xscale('log')

        # Set the title and labels for the subplot
        ax.set_title(f'Age: {min_age}-{max_age}')
        ax.set_xlabel('Diameter')
        ax.set_ylabel('Velocity')

    
    # Adjust the spacing between subplots
    plt.tight_layout()

    # Show the plot
    plt.show()

def plot_average_viscocities(summary_df_dimless):
    viscocities = pd.DataFrame(columns=['Participant', 'Viscocity'])
    for participant in summary_df_dimless['Participant'].unique():
        participant_df = summary_df_dimless[summary_df_dimless['Participant'] == participant]
        viscocity = participant_df['Viscocity'].mean()
        viscocities = pd.concat([viscocities, pd.DataFrame({'Participant': [participant], 'Viscocity': [viscocity]})])
    # plot
    plt.figure(figsize=(10, 6))
    plt.bar(viscocities['Participant'], viscocities['Viscocity'])
    plt.xlabel('Participant')
    plt.ylabel('Viscocity')
    plt.title('Average Viscocity for Each Participant')
    plt.show()

""" Working on velocity normalization here """
def calc_nu_star(diameter):
    """ Calculates in-vivo viscocity coefficient
    Args:
        diameter (float): diameter of the capillary in micrometers

    Returns:
        nu_star (float): in-vivo viscocity coefficient
    """
    nu_star = (6*np.exp(-0.0855*diameter))+3.2-(2.44*np.exp(-0.06*(diameter**0.645)))
    return nu_star

def calc_constant(diameter):
    """ Calculates constant for the equation
    Args:
        diameter (float): diameter of the capillary in micrometers

    Returns:
        constant (float): constant value for the equation
    """
    weird_term = 1/(1+(10**(-11)*diameter**12))
    constant = (0.8+np.exp(-0.075*diameter))*(-1+weird_term)+ weird_term
    return constant

def calc_viscocity(diameter, nu_star, hemocrit = 0.45, constant = 0.1):
    """ Calculates in-vivo velocity based on Resistance to blood flow in microvessels in vivo. by Pries et al.
    
    Args:
        diameter (float): diameter of the capillary in micrometers
        nu_star (float): in-vivo viscocity coefficient
        hemocrit (float): hemocrit level of the blood
        constant (float): constant value for the equation

    Returns:
        viscocity (float): in-vivo viscocity
    """
    second_term = (diameter/(diameter-1.1))**2
    first_term = 1 + (nu_star-1)*((1-hemocrit)**constant -1)* second_term /((1-0.45)**constant -1) 
    viscocity = first_term*second_term  
    return viscocity

def calc_no_dim_v_divisor(velocity, diameter, viscocity):  
    """ Calculates the non-dimensionalized velocity divisor (characteristic velocity)
    Args:
        velocity (float): velocity of the blood
        diameter (float): diameter of the capillary in micrometers
        viscocity (float): in-vivo viscocity

    Returns:
        no_dim_v (float): non-dimensionalized velocity
    """
    no_dim_v_divisor = np.sqrt(np.abs(velocity*viscocity/diameter)) # maybe need to include log in here? or elsewhere?
    return no_dim_v_divisor

def add_dimensionless_velocity(summary_df):
    # Calculate dimensionless velocity for each row in the summary_df
    velocities = summary_df['Corrected Velocity']
    diameters = summary_df['Diameter']
    # print participant, video, capillary of nan diameter
    print(summary_df[summary_df['Diameter'].isna()][['Participant', 'Video', 'Capillary']])
    # drop row if diameter= nan
    summary_df = summary_df[~summary_df['Diameter'].isna()]
    # print velocities for all rows with zero diameter
    #TODO: make velocities with zero diameter into zero. 
    constants = calc_constant(diameters)
    viscocities = calc_viscocity(diameters, calc_nu_star(diameters), constant = constants)
    summary_df['Dimensionless Velocity Divisor'] = calc_no_dim_v_divisor(velocities, diameters, viscocities)
    summary_df['Viscocity'] = viscocities
    # print number of nan viscocities, corrected velocities, and diameters
    print(f'Number of nan velocities: {summary_df["Corrected Velocity"].isna().sum()}')
    print(f'Number of nan diameters: {summary_df["Diameter"].isna().sum()}')
    print(f'Number of nan viscocities: {summary_df["Viscocity"].isna().sum()}')
    print(f'Number of nan dimensionless velocity divisors: {summary_df["Dimensionless Velocity Divisor"].isna().sum()}')
    # print number of zero velocities, visc etc
    print(f'Number of zero velocities: {len(summary_df[summary_df["Corrected Velocity"] == 0])}')
    print(f'Number of zero diameters: {len(summary_df[summary_df["Diameter"] == 0])}')
    print(f'Number of zero viscocities: {len(summary_df[summary_df["Viscocity"] == 0])}')
    print(f'Number of zero dimensionless velocity divisors: {len(summary_df[summary_df["Dimensionless Velocity Divisor"] == 0])}')

    summary_df['Dimensionless Velocity'] =  summary_df['Corrected Velocity'] /summary_df['Dimensionless Velocity Divisor']
    # make all rows with zero diameter have zero velocity
    summary_df['Dimensionless Velocity'] = summary_df.apply(lambda x: 0 if x['Diameter'] == 0 else x['Dimensionless Velocity'], axis = 1)
    # make all rows with zero 'Corrected Velocity' have zero 'Dimensionless Velocity'
    summary_df['Dimensionless Velocity'] = summary_df.apply(lambda x: 0 if x['Corrected Velocity'] == 0 else x['Dimensionless Velocity'], axis = 1)
    
    #TODO go here
     # print number of nan viscocities, corrected velocities, and diameters
    print(f'Number of nan velocities: {summary_df["Corrected Velocity"].isna().sum()}')
    print(f'Number of nan diameters: {summary_df["Diameter"].isna().sum()}')
    print(f'Number of nan viscocities: {summary_df["Viscocity"].isna().sum()}')
    print(f'Number of nan dimensionless velocity divisors: {summary_df["Dimensionless Velocity Divisor"].isna().sum()}')
    # print number of zero velocities, visc etc
    print(f'Number of zero velocities: {len(summary_df[summary_df["Corrected Velocity"] == 0])}')
    print(f'Number of zero diameters: {len(summary_df[summary_df["Diameter"] == 0])}')
    print(f'Number of zero viscocities: {len(summary_df[summary_df["Viscocity"] == 0])}')
    print(f'Number of zero dimensionless velocity divisors: {len(summary_df[summary_df["Dimensionless Velocity Divisor"] == 0])}')

    # Calculate median dimensionless velocity for each video within each participant:
    summary_df['Median Dimensionless Velocity'] = summary_df.groupby(['Participant', 'Video'])['Dimensionless Velocity'].transform('median')
    return summary_df

""" End work on velocity normalization """

def plot_loc_histograms(df, variable, metrics = False):
    if variable == 'Age':
        point_variable = 'SYS_BP'
    else:
        point_variable = 'Age'

    # Create color map for 'Age' and 'SYS_BP'
    variable_color_map = create_color_map(df, variable)
    point_color_map = create_color_map(df, point_variable)

    fig, ax = plt.subplots(1, 1, figsize=(12, 6), constrained_layout=True)
    num_bins = 5  # Specify the number of bins for the histograms
    
    # Create a unique identifier for each participant-location combination
    df['Participant_Location'] = df['Participant'] + "-" + df['Location']
    unique_ids = df['Participant_Location'].unique()
    
    # Compute median values for the histogram variable for each participant-location
    median_values_hist = df.groupby('Participant_Location')[variable].median()
    median_values_point = df.groupby('Participant_Location')[point_variable].median()

    # Create a mapping for x-axis positions
    x_positions = {id: index for index, id in enumerate(unique_ids)}

    for id in unique_ids:
        participant_data = df[df['Participant_Location'] == id]
        x_position = x_positions[id]

        # Calculate bins and frequencies
        velocities = participant_data['Corrected Velocity']
        bins = np.linspace(velocities.min(), velocities.max(), num_bins + 1)
        bin_indices = np.digitize(velocities, bins) - 1  # Bin index for each velocity

        # Normalize the bar heights
        total_measurements = len(velocities)
        bin_heights = np.array([np.sum(bin_indices == bin_index) for bin_index in range(num_bins)]) / total_measurements

        # Get the median value for the histogram variable
        hist_attribute_median = median_values_hist[id]

        # Plot bars for each bin
        for bin_index, bar_height in enumerate(bin_heights):
            if bar_height == 0:
                continue
            color = variable_color_map[hist_attribute_median]
            ax.bar(x_position + (bin_index - num_bins / 2) * 0.1, bar_height, color=color, width=0.1, align='center')

    # Customize the plot
    ax.set_xlabel('Participant-Location')
    ax.set_ylabel(f'Frequency of velocity')
    ax.set_title(f'Histogram of Velocities by Participant and Location\nColored by {variable}')
    
    # Secondary y-axis for the points
    ax2 = ax.twinx()
    for id in unique_ids:
        x_position = x_positions[id]
        point_attribute_median = median_values_point[id]
        point_color = point_color_map[point_attribute_median]
        ax2.plot(x_position, point_attribute_median, 'X', color='red', markersize=10)

    ax2.set_ylabel(f'{point_variable} Value')

    # Set x-ticks to be the participant-location names
    ax.set_xticks(list(x_positions.values()))
    ax.set_xticklabels(list(x_positions.keys()), rotation=45)

    # Legends
    hist_legend_elements = [Patch(facecolor=color, edgecolor='gray', label=label) for label, color in variable_color_map.items()]
    ax.legend(handles=hist_legend_elements, title=variable, bbox_to_anchor=(1.05, 1), loc='upper left')

    point_legend_elements = [Patch(facecolor='red', edgecolor='red', label=point_variable)]
    ax2.legend(handles=point_legend_elements, title=point_variable, bbox_to_anchor=(1.15, 0.9), loc='upper left')

    plt.show()
    return 0
def plot_histograms(df, variable = 'Age', diam_slice = None, normalize_bins = 'Total', gradient = True):
    """
    Plot histograms of the velocities for each participant, colored by the specified variable.

    Args:
        df (DataFrame): the DataFrame to be plotted
        variable (str): the variable to color the histograms by
        diam_slice (str): the slice of the DataFrame to be plotted. Default is None. Options are 'smaller' and 'larger'
        normalize_bins (str): the method for normalizing the bin heights. Options are 'Total' and 'Participant'
    Returns:
        0 if successful
    """
    
    #------------------------Histograms------------------------
    if variable == 'Age':
        point_variable = 'SYS_BP'
    else:
        point_variable = 'Age'

    if gradient:
        # Determine the range of the variable for the gradient
        variable_range = (df[variable].min(), df[variable].max())
        norm = mcolors.Normalize(vmin=variable_range[0], vmax=variable_range[1])
        scalar_map = ScalarMappable(norm=norm, cmap='viridis')  
    else:
        # Create color map for 'Age' and 'SYS_BP'
        variable_color_map = create_color_map(df, variable)
        point_color_map = create_color_map(df, point_variable)

    # Calculate the median 'variable' for each participant and sort them
    median_variable_per_participant = df.groupby('Participant')[variable].median().sort_values()
    participant_order = {participant: index for index, participant in enumerate(median_variable_per_participant.index)}

    fig, ax = plt.subplots(1, 1, figsize=(10, 6), constrained_layout=True)
    num_bins = 5  # Specify the number of bins for the histograms
    
    # Compute median values for the histogram variable for each participant
    median_values_hist = df.groupby('Participant')[variable].median()
    median_values_point = df.groupby('Participant')[point_variable].median()

    for participant in participant_order:
        participant_data = df[df['Participant'] == participant]
        participant_index = participant_order[participant]
        participant_velocities = participant_data['Corrected Velocity']
        max_velocity = participant_velocities.max()
        if max_velocity > 2000:
            bins = [-0.0001, 5, calc_vel_bins(15), calc_vel_bins(30), calc_vel_bins(45), calc_vel_bins(60), calc_vel_bins(75), 2000, max_velocity+1]
        else:
            bins = [-0.0001, 5, calc_vel_bins(15), calc_vel_bins(30), calc_vel_bins(45), calc_vel_bins(60), calc_vel_bins(75), 2000]
        
        # bins = np.linspace(velocities.min(), velocities.max(), num_bins + 1)
        # bins = [0, 5, 55, 161, df['Corrected Velocity'].max()]
        num_bins = len(bins) - 1
        bin_indices = np.digitize(participant_velocities, bins) - 1  # Bin index for each velocity

        # Normalize the bar heights to the total number of measurements for the participant
        total_measurements = len(participant_velocities)
        bin_heights = np.array([np.sum(bin_indices == bin_index) for bin_index in range(num_bins)])#/ total_measurements

        # Get the median value for the histogram variable for the participant
        hist_attribute_median = median_values_hist[participant]

        # Plot bars for each bin
        for bin_index, bar_height in enumerate(bin_heights):
            if bar_height == 0:
                continue
            if gradient:
                color = scalar_map.to_rgba(hist_attribute_median)
            else:
                color = variable_color_map[hist_attribute_median]
            ax.bar(participant_index + (bin_index - num_bins / 2) * 0.1, bar_height,
                   color=color, width=0.1, align='center')

    # Customize the plot
    ax.set_xlabel('Participant')
    ax.set_ylabel(f'Frequency of velocity')
    if diam_slice == 'smaller':
        ax.set_title(f'Histogram of Velocities by Participant\nColored by {variable} \n(Smaller Diameters)')
    elif diam_slice == 'larger':
        ax.set_title(f'Histogram of Velocities by Participant\nColored by {variable} \n(Larger Diameters)')
    else:
        ax.set_title(f'Histogram of Velocities by Participant\nColored by {variable}')
    
    # Create secondary y-axis for the points
    ax2 = ax.twinx()
    for participant in participant_order:
        participant_data = df[df['Participant'] == participant]
        participant_index = participant_order[participant]
        
        # Get the attribute value for the points
        point_attribute_median = median_values_point[participant]

        # if point_attribute_median has a decimal, round to the nearest whole number
        if point_attribute_median % 1 >= 0.5:
            point_attribute_median = np.ceil(point_attribute_median)
        else:
            point_attribute_median = np.floor(point_attribute_median)
        
        # Plot the point
        ax2.plot(participant_index, point_attribute_median, 'o', color='red', markersize=5)         # could make this point color
    
    ax2.set_ylabel(f'{point_variable} Value')

    # Set x-ticks to be the participant names
    ax.set_xticks(list(participant_order.values()))
    ax.set_xticklabels(list(participant_order.keys()))

    if gradient:
        hist_legend_elements = [Patch(facecolor=scalar_map.to_rgba(value), edgecolor='gray', label=value)
                                 for value in median_variable_per_participant.values]
    else:
        # Create a legend for the attribute
        hist_legend_elements = [Patch(facecolor=color, edgecolor='gray', label=label)
                       for label, color in variable_color_map.items()]
    ax.legend(handles=hist_legend_elements, title=variable, bbox_to_anchor=(1.05, 1), loc='upper left')

    # Create a legend for the points
    point_legend_elements = [Patch(facecolor='red', edgecolor='red', label=point_variable)]
    ax2.legend(handles=point_legend_elements, title=point_variable, bbox_to_anchor=(1.15, 0.9), loc='upper left')
    plt.show()
    return 0
def plot_velocities(participant_df, write=False):
    """
    Plots the velocities of capillaries for a given participant.

    Args:
        participant_df (DataFrame): The DataFrame containing the participant data.
        write (bool, optional): Whether to save the plot as an image file. Defaults to False.

    Returns:
        int: Always returns 0.
    """
    participant_df = participant_df.copy()
    # Assuming there's a 'Location' column or similar to distinguish the same capillary used in different contexts
    # If not, you might need to create a composite key or a unique identifier based on your specific needs
    participant_df['Capillary_Location'] = participant_df['Capillary'].astype(str) + '_' + participant_df['Location'].astype(str)
    
    # Group the data by the new 'Capillary_Location'
    grouped_df = participant_df.groupby('Capillary_Location')
    # Get the unique capillary-location identifiers
    capillary_locations = participant_df['Capillary_Location'].unique()
    participant = participant_df['Participant'].unique()[0]

    # Calculate the number of plots and rows needed
    num_plots = len(capillary_locations)
    num_rows = (num_plots + 3) // 4

    # Adjust the height here; you can increase the multiplier as needed
    # For example, use 3 or 4 instead of 2 to make each plot taller
    fig_height = 3 * num_rows  # Increase the multiplier to give more space

    # Create subplots
    fig, axes = plt.subplots(nrows=num_rows, ncols=4, figsize=(20, fig_height), sharey=True, sharex=True)
    axes = axes.flatten()

    for i, capillary_location in enumerate(capillary_locations):
        capillary_data = grouped_df.get_group(capillary_location).copy()
        ax = axes[i]

        # Create 'Up/Down' column based on pressure changes
        capillary_data.loc[:, 'Up/Down'] = 'Up'
        max_pressure = capillary_data['Pressure'].max()
        max_index = capillary_data['Pressure'].idxmax()
        capillary_data.loc[max_index:, 'Up/Down'] = 'Down'

        # Separate data for plotting
        data_up = capillary_data[capillary_data['Up/Down'] == 'Up']
        data_down = capillary_data[capillary_data['Up/Down'] == 'Down']

        # Plot data
        ax.plot(data_up['Pressure'], data_up['Corrected Velocity'], marker='o', linestyle='-', label='Increase in Pressure')
        ax.plot(data_down['Pressure'], data_down['Corrected Velocity'], color='purple', marker='o', linestyle='-', label='Decrease in Pressure')
        
        ax.set_xlabel('Pressure (psi)')
        ax.set_ylabel('Velocity (um/s)')
        ax.set_title(f'{participant} {capillary_location}')
        ax.grid(True)
        ax.legend()

    # Remove unused subplots
    for i in range(num_plots, len(axes)):
        fig.delaxes(axes[i])

    plt.tight_layout()
    if write:
        plt.savefig(f'C:\\Users\\gt8mar\\capillary-flow\\results\\{participant}_fav_cap_v.png', dpi = 600)
        plt.close()
    else:
        plt.show()

    return 0
def plot_caps_by_size(summary_df):
    """
    Plot the histograms of velocities for the 9 smallest diameter participants and the 9 largest diameter participants.

    Args:
        summary_df (DataFrame): the DataFrame to be plotted
    Returns:
        0 if successful
    """
    # find the median diameter for each participant
    median_diameter_per_participant = summary_df.groupby('Participant')['Diameter'].median().sort_values()
    sorted_participant_indices = {participant: index for index, participant in enumerate(median_diameter_per_participant.index)}

    # choose the 9 smallest diameter participants: (0-8)
    smaller_diameters = list(sorted_participant_indices.keys())[0:9]
    larger_diameters = list(sorted_participant_indices.keys())[9:19]

    # slice summary_df into smaller and larger diameter dfs
    smaller_diameter_df = summary_df[summary_df['Participant'].isin(smaller_diameters)]
    larger_diameter_df = summary_df[summary_df['Participant'].isin(larger_diameters)]

    # plot the histogram of velocities for each participant in sliced dfs
    main(smaller_diameter_df, 'Age', diam_slice = 'smaller')
    main(larger_diameter_df, 'Age', diam_slice = 'larger')
    main(smaller_diameter_df, 'SYS_BP', diam_slice = 'smaller')
    main(larger_diameter_df, 'SYS_BP', diam_slice = 'larger')
    return 0
def plot_median_diameter(summary_df):
    """
    Plot the median diameter for each participant.

    Args:
        summary_df (DataFrame): the DataFrame to be plotted, containing 'Participant', 'Diameter', and 'Age' columns
    Returns:
        0 if successful
    """
    # find the median diameter for each participant
    median_diameter_per_participant = summary_df.groupby('Participant')['Diameter'].median().sort_values()
    sorted_participant_indices = {participant: index for index, participant in enumerate(median_diameter_per_participant.index)}

    # plot the median diameter for each participant
    fig, ax = plt.subplots(1, 1, figsize=(10, 6), constrained_layout=True)
    # make blue bars hollow and the edges thick
    ax2 = ax.twinx()
    ax.bar(sorted_participant_indices.values(), median_diameter_per_participant.values, width=0.5)
    # add a red dot for the age of each participant on second y-axis
    ax2.plot(sorted_participant_indices.values(), summary_df.groupby('Participant')['Age'], '.', color='black', markersize=10)
    ax.set_xlabel('Participant')
    ax.set_ylabel('Median Diameter')
    ax2.set_ylabel('Age')
    ax.set_title('Median Diameter for Each Participant')
    ax.set_xticks(list(sorted_participant_indices.values()), list(sorted_participant_indices.keys()))
    plt.show()
    return 0
def compile_metadata(size=False):
    metadata_folder = 'C:\\Users\\gt8mar\\capillary-flow\\metadata'
    # Read the metadata files if they are csvs
    metadata_files = [f for f in os.listdir(metadata_folder) if f.endswith('.xlsx')]
    metadata_dfs = [pd.read_excel(os.path.join(metadata_folder, f)) for f in metadata_files]
    metadata_df = pd.concat(metadata_dfs)

    # make slice of metadata_df with only bp measurements
    non_bp_metadata = metadata_df[~metadata_df['Video'].str.contains('bp')]
   
    # add 'loc' and a leading zero to the location column
    non_bp_metadata['Location'] = 'loc' + non_bp_metadata['Location'].astype(str).str.zfill(2)

    # Convert 'Video' identifiers to integers for comparison
    non_bp_metadata['VideoID'] = non_bp_metadata['Video'].str.extract('(\d+)').astype(int)

    # remove all part09 videos greater than vid59:
    non_bp_metadata = non_bp_metadata[~((non_bp_metadata['Participant'] == 'part09') & (non_bp_metadata['VideoID'] > 59))]

    # remove all part00 videos
    non_bp_metadata = non_bp_metadata[~(non_bp_metadata['Participant'] == 'part00')]

    if size:
        # keep only participant, date, location, and video columns
        non_bp_metadata = non_bp_metadata[['Participant', 'Date', 'Location', 'Video']]
    return non_bp_metadata

def check_inserted_rows(summary_df):
     # if the row has 'inserted' in the notes column, that means that the area is the same as the original area from the 'Capillary' column
    condition_inserted = summary_df['Notes'].str.contains('inserted')
    # print the rows that have 'inserted' in the notes column
    print(summary_df[condition_inserted][['Participant', 'Date', 'Location', 'Video', 'Capillary', 'Capillary_new', 'Area']])

    # print all part26 loc01 rows
    print(summary_df[(summary_df['Participant'] == 'part26') & (summary_df['Location'] == 'loc01') & (summary_df['Video'] == 'vid05')][['Participant', 'Date', 'Location', 'Video', 'Capillary', 'Capillary_new', 'Area', 'Corrected Velocity', 'Diameter']])
    return 0
def handle_dotted_evac(summary_df):
    # Fill NaN values in the 'Notes' column with an empty string
    summary_df['Notes'] = summary_df['Notes'].fillna('')
    # Now it is time to handle the added rows in velocity_df

    # if the row has 'dotted' in the notes column, that means that the velocity and area are zero.
    # if the row has 'evac' in the notes column, that means that the velocity is zero and the area is zero.

    # Condition to find rows with 'NaN' in 'Area' and 'dotted' in 'Notes'
    condition = summary_df['Area'].isna() & summary_df['Notes'].str.contains('dotted')
    condition_evac = summary_df['Area'].isna() & summary_df['Notes'].str.contains('evac')
    summary_df.loc[condition, 'Area'] = 0
    summary_df.loc[condition, 'Diameter'] = 0
    summary_df.loc[condition, 'Corrected Velocity'] = 0
    summary_df.loc[condition, 'Centerline'] = 0
    summary_df.loc[condition_evac, 'Area'] = 0
    summary_df.loc[condition_evac, 'Diameter'] = 0
    summary_df.loc[condition_evac, 'Corrected Velocity'] = 0
    summary_df.loc[condition_evac, 'Centerline'] = 0
    return summary_df
def merge_vel_size(verbose=False):
    size_df = pd.read_csv('C:\\Users\\gt8mar\\capillary-flow\\results\\cap_diameters.csv')
    # velocity_df = pd.read_csv('C:\\Users\\gt8mar\\capillary-flow\\results\\velocities\\big_df - Copy.csv')
    velocity_df = pd.read_excel('C:\\Users\\gt8mar\\capillary-flow\\results\\big_df.xlsx')
    # velocity_df_old = pd.read_csv('C:\\Users\\gt8mar\\capillary-flow\\results\\velocities\\big_df.csv')
    metadata_df = compile_metadata(size=True)
    print(metadata_df.head)

    # modify size_df to remove all bp measurements
    print(f'size_df shape: {size_df.shape}')
    
    # remove 'bp' from the video column
    size_df['Video'] = size_df['Video'].str.replace('bp', '')

    # use outer merge to find the rows in size_df that are not bp measurements
    size_df = size_df.merge(metadata_df, on=['Participant', 'Date', 'Location', 'Video'], how='inner', indicator=False)
    print(f'new size_df shape: {size_df.shape}')
    print(size_df.head())

    different_rows, different_participants = compare_participants(size_df, velocity_df)

    # save for testing
    # size_df.to_csv('C:\\Users\\gt8mar\\capillary-flow\\size_test.csv', index=False)
    # velocity_df.to_csv('C:\\Users\\gt8mar\\capillary-flow\\velocity_test.csv', index=False)

    # # remove part22 and part23 from different rows
    # different_rows = [row for row in different_rows if row[0] != 'part22' and row[0] != 'part23']
    print(different_rows)
    print(different_participants)

    # pd.set_option('display.max_rows', None)

    # print(velocity_df[velocity_df['Participant'] == 'part15'][['Participant', 'Date', 'Location', 'Video', 'Capillary', 'Corrected Velocity']])
    # velocity_part15_shape = velocity_df[velocity_df['Participant'] == 'part15'].shape
    # print(f'Velocity df shape: {velocity_part15_shape}')
    # print(size_df[size_df['Participant'] == 'part15'][['Participant', 'Date', 'Location', 'Video', 'Capillary', 'Diameter']])
    # size_part15_shape = size_df[size_df['Participant'] == 'part15'].shape
    # print(f'Size df shape: {size_part15_shape}')

    # remove SYS_BP column from size_df
    size_df = size_df.drop(columns=['SYS_BP'])

    # Merge the DataFrames
    summary_df = pd.merge(size_df, velocity_df, how='outer',on=['Participant', 'Date', 'Location', 'Video', 'Capillary', 'Age'], indicator=True)
    
    summary_df = handle_dotted_evac(summary_df)

    if verbose: 
        check_inserted_rows(summary_df)
    
    # print any rows where area is NaN
    print("the following rows have NaN in the 'Area' column: ")
    print(summary_df[summary_df['Area'].isna()][['Participant', 'Date', 'Location', 'Video', 'Capillary', 'Area', 'Corrected Velocity', 'Diameter']])
    
    # make the 'Drop' column strings
    summary_df['Drop'] = summary_df['Drop'].astype(str)

    # remove row if 'drop' is in the Drop column
    summary_df = summary_df[~summary_df['Drop'].str.contains('drop')]

    # if there is a number in "Manual" column, replace "Corrected Velocity" with "Manual"
    summary_df['Corrected Velocity'] = summary_df['Manual'].fillna(summary_df['Corrected Velocity'])
    # if there is a number in "Manual Velocity" column, replace "Corrected Velocity" with "Manual Velocity"
    summary_df['Corrected Velocity'] = summary_df['Manual Velocity'].fillna(summary_df['Corrected Velocity'])
   
    # save summary_df to csv
    summary_df.to_csv('C:\\Users\\gt8mar\\capillary-flow\\summary_df_test.csv', index=False)
    return summary_df
def calc_vel_bins(theta):
    v_tan = np.tan(np.radians(theta))*2.44*(227.8/2)
    return v_tan

def plot_and_calculate_area(df, method='trapezoidal', plot = False, normalize = False, verbose=False):
    """
    Plot 'Pressure' vs. 'Corrected Velocity' from a DataFrame and calculate the area under the curve.
    
    Args:
        df (DataFrame): pressure and velocity data from a specific capillary location and up or down run. 
        method (str): The method to be used for the area calculation. Options are 'trapezoidal' and 'simpson'.
    
    Returns:
        area (float): The area under the curve calculated using the specified method.
    """
    df = df.copy()
    # Check if required columns are in the DataFrame
    if 'Pressure' not in df.columns or 'Corrected Velocity' not in df.columns:
        raise ValueError("DataFrame must contain 'Pressure' and 'Corrected Velocity' columns")
    
    # Normalization and hysteresis plotting
    if normalize:
        max_velocity = df['Corrected Velocity'].max()
        if max_velocity > 2000:
            bins = [-0.0001, 5, calc_vel_bins(15), calc_vel_bins(30), calc_vel_bins(45), calc_vel_bins(60), calc_vel_bins(75), 2000, max_velocity+1]
        else:
            bins = [-0.0001, 5, calc_vel_bins(15), calc_vel_bins(30), calc_vel_bins(45), calc_vel_bins(60), calc_vel_bins(75), 2000]
        bin_labels = range(len(bins)-1)  # Assigning a specific value to each bin
        df.loc[:, 'Velocity Binned'] = pd.cut(df['Corrected Velocity'].copy(), bins=bins, labels=bin_labels)
        if plot:
            plt.figure(figsize=(10, 6))
            plt.plot(df['Pressure'], df['Velocity Binned'])
            plt.title('Hysteresis Plot')
            plt.xlabel('Pressure')
            plt.ylabel('Binned Corrected Velocity')
            plt.legend()
            plt.grid(True)
            plt.show()
        if verbose:
            print(f'the binned velocities are: {df["Corrected Velocity"]} to {df["Velocity Binned"]}')
        # Area calculation    
        if method == 'trapezoidal':
            area = trapezoid(df['Velocity Binned'], df['Pressure'])
        elif method == 'simpson' and len(df) % 2 == 0:
            # Simpson's rule requires an even number of samples, adding a check
            print("Warning: Simpson's rule requires an even number of intervals. Adjusting by removing the last data point.")
            area = simps(df['Velocity Binned'][:-1], df['Pressure'][:-1])
        elif method == 'simpson':
            area = simps(df['Velocity Binned'], df['Pressure'])
        else:
            raise ValueError("Method must be either 'trapezoidal' or 'simpson'")
        if verbose:
            print(f"Calculated normalized area under the curve using {method} rule: {area}")
    else:
        if plot:
            # Plotting
            plt.figure(figsize=(10, 6))
            plt.plot(df['Pressure'], df['Corrected Velocity'], label='Corrected Velocity vs. Pressure', marker='o')
            plt.fill_between(df['Pressure'], df['Corrected Velocity'], alpha=0.2)
            plt.title('Corrected Velocity vs. Pressure')
            plt.xlabel('Pressure')
            plt.ylabel('Corrected Velocity')
            plt.legend()
            plt.grid(True)
            plt.show()
        
        # Area calculation
        if method == 'trapezoidal':
            area = trapezoid(df['Corrected Velocity'], df['Pressure'])
        elif method == 'simpson' and len(df) % 2 == 0:
            # Simpson's rule requires an even number of samples, adding a check
            print("Warning: Simpson's rule requires an even number of intervals. Adjusting by removing the last data point.")
            area = simps(df['Corrected Velocity'][:-1], df['Pressure'][:-1])
        elif method == 'simpson':
            area = simps(df['Corrected Velocity'], df['Pressure'])
        else:
            raise ValueError("Method must be either 'trapezoidal' or 'simpson'")
        if verbose:
            print(f"Calculated area under the curve using {method} rule: {area}")
    return area

def calc_average_pdf(df):
    pdfs = []
    for participant in df['Participant'].unique():
        # probability density function for each participant
        pdf_participant = df[df['Participant'] == participant]['Corrected Velocity'].value_counts(normalize=True).sort_index()
        pdfs.append(pdf_participant)
    # average pdf
    average_pdf = pd.concat(pdfs, axis=1).mean(axis=1)
    return average_pdf

def plot_densities(df, normalize = True):
    # Subset data into old vs young
    old_df = df[df['Age'] > 50]
    young_df = df[df['Age'] <= 50]

    if normalize:
        # insert function here like the one in plot_cdf
        average_pdf = calc_average_pdf(df)
        old_pdf = calc_average_pdf(old_df)
        young_pdf = calc_average_pdf(young_df)

        # Plot density
        sns.kdeplot(average_pdf, label='Entire Dataset', fill=True)
        sns.kdeplot(old_pdf, label='old', fill=True, alpha=0.5)
        sns.kdeplot(young_pdf, label='young', fill=True, alpha=0.5)
        plt.legend()
        plt.title('Normalized Density Plot of Entire Dataset vs. Subset')
        plt.show()
        return 0

    else: 

        # Plot density
        sns.kdeplot(df['Corrected Velocity'], label='Entire Dataset', fill=True)
        sns.kdeplot(old_df['Corrected Velocity'], label='old', fill=True, alpha=0.5)
        sns.kdeplot(young_df['Corrected Velocity'], label='young', fill=True, alpha=0.5)
        plt.legend()
        plt.title('Density Plot of Entire Dataset vs. Subset')
        plt.show()

        # Subset data into low BP vs high BP
        normBP_df = df[df['SYS_BP'] <= 120]
        highBP_df = df[df['SYS_BP'] > 120]
        print(f'the participants with high BP are: {highBP_df["Participant"].unique()}')

        # Plot density
        sns.kdeplot(df['Corrected Velocity'], label='Entire Dataset', fill=True)
        sns.kdeplot(highBP_df['Corrected Velocity'], label='high BP', fill=True, alpha=0.5)
        sns.kdeplot(normBP_df['Corrected Velocity'], label='normal', fill=True, alpha=0.5)
        plt.legend()
        plt.title('Density Plot of Entire Dataset vs. Subset')
        plt.show()

        # Plot density of old high BP vs young high BP vs old low BP vs young low BP
        old_highBP_df = old_df[old_df['SYS_BP'] > 120]
        young_highBP_df = young_df[young_df['SYS_BP'] > 120]
        old_normBP_df = old_df[old_df['SYS_BP'] <= 120]
        young_normBP_df = young_df[young_df['SYS_BP'] <= 120]

        # Plot density
        sns.kdeplot(df['Corrected Velocity'], label='Entire Dataset', fill=True)
        sns.kdeplot(old_highBP_df['Corrected Velocity'], label='old high BP', fill=True, alpha=0.5)
        sns.kdeplot(young_highBP_df['Corrected Velocity'], label='young high BP', fill=True, alpha=0.5)
        sns.kdeplot(old_normBP_df['Corrected Velocity'], label='old normal BP', fill=True, alpha=0.5)
        sns.kdeplot(young_normBP_df['Corrected Velocity'], label='young normal BP', fill=True, alpha=0.5)
        plt.legend()
        plt.title('Density Plot of Entire Dataset vs. Subset')
        plt.show()

        # compare high BP old vs young
        # Plot density
        sns.kdeplot(df['Corrected Velocity'], label='Entire Dataset', fill=True)
        sns.kdeplot(old_highBP_df['Corrected Velocity'], label='old high BP', fill=True, alpha=0.5)
        sns.kdeplot(young_highBP_df['Corrected Velocity'], label='young high BP', fill=True, alpha=0.5)
        plt.legend()
        plt.title('Density Plot of high BP participants')
        plt.show()

        # compare low BP old vs young
        # Plot density
        sns.kdeplot(df['Corrected Velocity'], label='Entire Dataset', fill=True)
        sns.kdeplot(old_normBP_df['Corrected Velocity'], label='old normal BP', fill=True, alpha=0.5)
        sns.kdeplot(young_normBP_df['Corrected Velocity'], label='young normal BP', fill=True, alpha=0.5)
        plt.legend()
        plt.title('Density Plot of normal BP participants')
        plt.show()
        return 0

def plot_densities_pressure(summary_df):
        # Subset data into old vs young
    old_df = summary_df[summary_df['Age'] > 50]
    young_df = summary_df[summary_df['Age'] <= 50]
    # Plot density
    sns.kdeplot(summary_df['Pressure'], label='Entire Dataset', fill=True)
    sns.kdeplot(old_df['Pressure'], label='old', fill=True, alpha=0.5)
    sns.kdeplot(young_df['Pressure'], label='young', fill=True, alpha=0.5)
    plt.legend()
    plt.title('Density Plot of Entire Dataset vs. Subset')
    plt.show()

    # Subset data into low BP vs high BP
    normBP_df = summary_df[summary_df['SYS_BP'] <= 120]
    highBP_df = summary_df[summary_df['SYS_BP'] > 120]
    print(f'the participants with high BP are: {highBP_df["Participant"].unique()}')

    # Plot density
    sns.kdeplot(summary_df['Pressure'], label='Entire Dataset', fill=True)
    sns.kdeplot(normBP_df['Pressure'], label='normal', fill=True, alpha=0.5)
    sns.kdeplot(highBP_df['Pressure'], label='high BP', fill=True, alpha=0.5)
    plt.legend()
    plt.title('Density Plot of Entire Dataset vs. Subset')
    plt.show()

    # Plot density of old high BP vs young high BP vs old low BP vs young low BP
    old_highBP_df = old_df[old_df['SYS_BP'] > 120]
    young_highBP_df = young_df[young_df['SYS_BP'] > 120]
    old_normBP_df = old_df[old_df['SYS_BP'] <= 120]
    young_normBP_df = young_df[young_df['SYS_BP'] <= 120]

    # Plot density
    sns.kdeplot(summary_df['Pressure'], label='Entire Dataset', fill=True)
    sns.kdeplot(old_highBP_df['Pressure'], label='old high BP', fill=True, alpha=0.5)
    sns.kdeplot(young_highBP_df['Pressure'], label='young high BP', fill=True, alpha=0.5)
    sns.kdeplot(old_normBP_df['Pressure'], label='old normal BP', fill=True, alpha=0.5)
    sns.kdeplot(young_normBP_df['Pressure'], label='young normal BP', fill=True, alpha=0.5)
    plt.legend()
    plt.title('Density Plot of Entire Dataset vs. Subset')
    plt.show()

    # compare high BP old vs young
    # Plot density
    sns.kdeplot(summary_df['Pressure'], label='Entire Dataset', fill=True)
    sns.kdeplot(old_highBP_df['Pressure'], label='old high BP', fill=True, alpha=0.5)
    sns.kdeplot(young_highBP_df['Pressure'], label='young high BP', fill=True, alpha=0.5)
    plt.legend()
    plt.title('Density Plot of high BP participants')
    plt.show()

    # compare low BP old vs young
    # Plot density
    sns.kdeplot(summary_df['Pressure'], label='Entire Dataset', fill=True)
    sns.kdeplot(old_normBP_df['Pressure'], label='old normal BP', fill=True, alpha=0.5)
    sns.kdeplot(young_normBP_df['Pressure'], label='young normal BP', fill=True, alpha=0.5)
    plt.legend()
    plt.title('Density Plot of normal BP participants')
    plt.show()
    return 0


def plot_densities_individual(summary_df, participant_df, participant):
    # Plot density
    sns.kdeplot(summary_df['Corrected Velocity'], label='Entire Dataset', fill=True)
    sns.kdeplot(participant_df['Corrected Velocity'], label=participant, fill=True, alpha=0.5)
    plt.legend()
    plt.title('Density Plot of Entire Dataset vs. Subset')
    plt.show()
    return 0

def plot_densities_pressure_individual(summary_df, participant_df, participant):
    # Plot density
    sns.kdeplot(summary_df['Pressure'], label='Entire Dataset', fill=True)
    sns.kdeplot(participant_df['Pressure'], label=participant, fill=True, alpha=0.5)
    plt.legend()
    plt.title('Density Plot of Entire Dataset vs. Subset')
    plt.show()
    return 0

def plot_hist_pressure(summary_df, normalize = False, density = False):
    # Subset data into old vs young
    old_df = summary_df[summary_df['Age'] > 50]
    young_df = summary_df[summary_df['Age'] <= 50]
    # normalize by the number of participants
    plt.hist(summary_df['Pressure'], bins=[0,0.2,0.4,0.6,0.8,1.0,1.2,1.4,1.6,1.8,2.0,10], label='Entire Dataset', alpha = 0.5, density=density)
    plt.hist(old_df['Pressure'], bins=[0,0.2,0.4,0.6,0.8,1.0,1.2,1.4,1.6,1.8,2.0,10], label='Old Participants', alpha = 0.5, density=density)
    plt.hist(young_df['Pressure'], bins=[0,0.2,0.4,0.6,0.8,1.0,1.2,1.4,1.6,1.8,2.0,10], label='Young Participants', alpha = 0.5, density=density)
    plt.legend()
    plt.title('Pressure Histogram')
    plt.show()

    # Subset data into low BP vs high BP
    normBP_df = summary_df[summary_df['SYS_BP'] <= 120]
    highBP_df = summary_df[summary_df['SYS_BP'] > 120]
    plt.hist(summary_df['Pressure'], bins=[0,0.2,0.4,0.6,0.8,1.0,1.2,1.4,1.6,1.8,2.0,10], label='Entire Dataset', alpha = 0.5, density=density)
    plt.hist(highBP_df['Pressure'], bins=[0,0.2,0.4,0.6,0.8,1.0,1.2,1.4,1.6,1.8,2.0,10], label='High BP', alpha = 0.5, density=density)
    plt.hist(normBP_df['Pressure'], bins=[0,0.2,0.4,0.6,0.8,1.0,1.2,1.4,1.6,1.8,2.0,10], label='Normal BP', alpha = 0.5, density=density)
    plt.legend()
    plt.title('Pressure Histogram')
    plt.show()
    return 0

def plot_hist_specific_pressure(df, pressure, density = False, hist = True):
    specific_velocities = df[df['Pressure'] == pressure]
    old_df = specific_velocities[specific_velocities['Age'] > 50]
    young_df = specific_velocities[specific_velocities['Age'] <= 50]
    if hist:
        plt.hist(specific_velocities['Corrected Velocity'], bins=20, label=f'Pressure: {pressure}', alpha = 0.5, density=density)
        plt.hist(old_df['Corrected Velocity'], bins=20, label=f'Old Participants', alpha = 0.5, density=density)
        plt.hist(young_df['Corrected Velocity'], bins=20, label=f'Young Participants', alpha = 0.5, density=density)
    else:
        sns.kdeplot(specific_velocities['Corrected Velocity'], label=f'Pressure: {pressure}', fill=True)
        sns.kdeplot(old_df['Corrected Velocity'], label=f'Old Participants', fill=True)
        sns.kdeplot(young_df['Corrected Velocity'], label=f'Young Participants', fill=True)
    plt.legend()
    plt.title(f'Velocity Histogram at Pressure: {pressure}')
    plt.show()

    # Subset data into low BP vs high BP
    normBP_df = specific_velocities[specific_velocities['SYS_BP'] <= 120]
    highBP_df = specific_velocities[specific_velocities['SYS_BP'] > 120]
    plt.hist(specific_velocities['Corrected Velocity'], bins=20, label=f'Pressure: {pressure}', alpha = 0.5, density=density)
    plt.hist(normBP_df['Corrected Velocity'], bins=20, label=f'Normal BP', alpha = 0.5, density=density)
    plt.hist(highBP_df['Corrected Velocity'], bins=20, label=f'High BP', alpha = 0.5, density=density)
    plt.legend()
    plt.title(f'Velocity Histogram at Pressure: {pressure}')
    plt.show()
    return 0

def plot_hist_comp_pressure(df, normalize = False, density = False, hist = True, fill = False):
    low_p = df[df['Pressure'] == 0.2]
    med_p = df[df['Pressure'] == 0.8]
    high_p = df[df['Pressure'] == 1.2]

    # Plot density
    if hist:
        plt.hist(low_p['Corrected Velocity'], bins=20, label='0.2 psi', alpha = 0.5, density=density)
        plt.hist(med_p['Corrected Velocity'], bins=20, label='0.8 psi', alpha = 0.5, density=density)
        plt.hist(high_p['Corrected Velocity'], bins=20, label='1.2 psi', alpha = 0.5, density=density)
    else:
        sns.kdeplot(low_p['Corrected Velocity'], label='0.2 psi', fill=True)
        sns.kdeplot(med_p['Corrected Velocity'], label='0.8 psi', fill=True)
        sns.kdeplot(high_p['Corrected Velocity'], label='1.2 psi', fill=True)
    plt.legend()
    plt.title('Density Plot of different pressures')
    plt.show()

    # make subset of old and young participants
    old_low_p = low_p[low_p['Age'] > 50]
    young_low_p = low_p[low_p['Age'] <= 50]
    old_med_p = med_p[med_p['Age'] > 50]
    young_med_p = med_p[med_p['Age'] <= 50]
    old_high_p = high_p[high_p['Age'] > 50]
    young_high_p = high_p[high_p['Age'] <= 50]

    # # Plot density old first
    # if hist:
    #     plt.hist(low_p['Corrected Velocity'], bins=20, label='0.2 psi', alpha = 0.5, density=density, color = 'C0', histtype='step')
    #     plt.hist(old_low_p['Corrected Velocity'], bins=20, label='old 0.2 psi', alpha = 0.5, density=density, color = 'C1', histtype='step')
    #     plt.hist(low_p['Corrected Velocity'], bins=20, label='0.8 psi', alpha = 0.5, density=density, color = 'C2')
    #     plt.hist(old_med_p['Corrected Velocity'], bins=20, label='old 0.8 psi', alpha = 0.5, density=density, color = 'C3')
    #     plt.hist(low_p['Corrected Velocity'], bins=20, label='1.2 psi', alpha = 0.5, density=density, color = 'C4', histtype='step')
    #     plt.hist(old_high_p['Corrected Velocity'], bins=20, label='old 1.2 psi', alpha = 0.5, density=density, color = 'C5', histtype='step')
    #     # plt.hist(young_low_p['Corrected Velocity'], bins=20, label='young 0.2 psi', alpha = 0.5, density=density)
    # else:
    #     sns.kdeplot(low_p['Corrected Velocity'], label='0.2 psi', fill=True, color='C0')
    #     sns.kdeplot(old_low_p['Corrected Velocity'], label='old 0.2 psi', fill=True, color='C1')
    #     sns.kdeplot(med_p['Corrected Velocity'], label='0.8 psi', fill=True, color='C2')
    #     sns.kdeplot(old_med_p['Corrected Velocity'], label='old 0.8 psi', fill=True, color='C3')
    #     sns.kdeplot(high_p['Corrected Velocity'], label='1.2 psi', fill=True, color='C4')
    #     sns.kdeplot(old_high_p['Corrected Velocity'], label='old 1.2 psi', fill=True, color='C5')
    #     # sns.kdeplot(young_low_p['Corrected Velocity'], label='young 0.2 psi', fill=True)
    # plt.legend()
    # plt.title('Density Plot of different pressures young and old')
    # plt.show()

    # # Plot density old vs young
    # if hist:
    #     plt.hist(low_p['Corrected Velocity'], bins=20, label='0.2 psi', alpha = 0.5, density=density)
    #     plt.hist(old_low_p['Corrected Velocity'], bins=20, label='old 0.2 psi', alpha = 0.5, density=density)
    #     plt.hist(young_low_p['Corrected Velocity'], bins=20, label='young 0.2 psi', alpha = 0.5, density=density)
    #     plt.hist(med_p['Corrected Velocity'], bins=20, label='0.8 psi', alpha = 0.5, density=density)
    #     plt.hist(old_med_p['Corrected Velocity'], bins=20, label='old 0.8 psi', alpha = 0.5, density=density)
    #     plt.hist(young_med_p['Corrected Velocity'], bins=20, label='young 0.8 psi', alpha = 0.5, density=density)
    #     plt.hist(high_p['Corrected Velocity'], bins=20, label='1.2 psi', alpha = 0.5, density=density)
    #     plt.hist(old_high_p['Corrected Velocity'], bins=20, label='old 1.2 psi', alpha = 0.5, density=density)
    #     plt.hist(young_high_p['Corrected Velocity'], bins=20, label='young 1.2 psi', alpha = 0.5, density=density)
    # else:
    #     sns.kdeplot(low_p['Corrected Velocity'], label='0.2 psi', fill=True)
    #     sns.kdeplot(old_low_p['Corrected Velocity'], label='old 0.2 psi', fill=True)
    #     sns.kdeplot(young_low_p['Corrected Velocity'], label='young 0.2 psi', fill=True)
    #     sns.kdeplot(med_p['Corrected Velocity'], label='0.8 psi', fill=True)
    #     sns.kdeplot(old_med_p['Corrected Velocity'], label='old 0.8 psi', fill=True)
    #     sns.kdeplot(young_med_p['Corrected Velocity'], label='young 0.8 psi', fill=True)
    #     sns.kdeplot(high_p['Corrected Velocity'], label='1.2 psi', fill=True)
    #     sns.kdeplot(old_high_p['Corrected Velocity'], label='old 1.2 psi', fill=True)
    #     sns.kdeplot(young_high_p['Corrected Velocity'], label='young 1.2 psi', fill=True)
    # plt.legend()
    # plt.title('Density Plot of different pressures young and old')
    # plt.show()

    # Plot 0.2 psi old vs young
    if hist:
        plt.hist(low_p['Corrected Velocity'], bins=20, label='0.2 psi', alpha = 0.5, density=density)
        plt.hist(old_low_p['Corrected Velocity'], bins=20, label='old 0.2 psi', alpha = 0.5, density=density)
        plt.hist(young_low_p['Corrected Velocity'], bins=20, label='young 0.2 psi', alpha = 0.5, density=density)
    else:
        sns.kdeplot(low_p['Corrected Velocity'], label='0.2 psi', fill=True)
        sns.kdeplot(old_low_p['Corrected Velocity'], label='old 0.2 psi', fill=True)
        sns.kdeplot(young_low_p['Corrected Velocity'], label='young 0.2 psi', fill=True)
    plt.legend()
    plt.title('Density Plot of 0.2 psi young and old')
    plt.show()

    # Plot 0.8 psi old vs young
    if hist:
        plt.hist(med_p['Corrected Velocity'], bins=20, label='0.8 psi', alpha = 0.5, density=density)
        plt.hist(old_med_p['Corrected Velocity'], bins=20, label='old 0.8 psi', alpha = 0.5, density=density)
        plt.hist(young_med_p['Corrected Velocity'], bins=20, label='young 0.8 psi', alpha = 0.5, density=density)
    else:
        sns.kdeplot(med_p['Corrected Velocity'], label='0.8 psi', fill=True)
        sns.kdeplot(old_med_p['Corrected Velocity'], label='old 0.8 psi', fill=True)
        sns.kdeplot(young_med_p['Corrected Velocity'], label='young 0.8 psi', fill=True)
    plt.legend()
    plt.title('Density Plot of 0.8 psi young and old')
    plt.show()

    # Plot 1.2 psi old vs young
    if hist:
        plt.hist(high_p['Corrected Velocity'], bins=20, label='1.2 psi', alpha = 0.5, density=density)
        plt.hist(old_high_p['Corrected Velocity'], bins=20, label='old 1.2 psi', alpha = 0.5, density=density)
        plt.hist(young_high_p['Corrected Velocity'], bins=20, label='young 1.2 psi', alpha = 0.5, density=density)
    else:
        sns.kdeplot(high_p['Corrected Velocity'], label='1.2 psi', fill=True)
        sns.kdeplot(old_high_p['Corrected Velocity'], label='old 1.2 psi', fill=True)
        sns.kdeplot(young_high_p['Corrected Velocity'], label='young 1.2 psi', fill=True)
    plt.legend()
    plt.title('Density Plot of 1.2 psi young and old')
    plt.show()



    return 0

def plot_cdf_comp_pressure(df, title = 'CDF Plot for Different Pressures', write = False):
    """
    Plots the CDF for corrected velocities across different pressures and age groups within each pressure category.

    Parameters:
    - df: DataFrame containing 'Pressure', 'Corrected Velocity', and 'Age' columns.
    """
    pressures = df['Pressure'].unique()
    colors = ['C0', 'C1', 'C2']  # Colors for the plots
    labels = ['0.2 psi', '0.8 psi', '1.2 psi']  # Labels for different pressures

    # Plot CDF for different pressures
    plt.figure(figsize=(12, 8))
    for pressure, color, label in zip(pressures, colors, labels):
        subset = df[df['Pressure'] == pressure]
        values = np.sort(subset['Corrected Velocity'])
        cdf = np.arange(1, len(values) + 1) / len(values)
        plt.plot(values, cdf, label=f'{label}', color=color)

    plt.title(title)
    plt.xlabel('Velocity (um/s)')
    plt.ylabel('CDF')
    plt.legend()
    plt.grid(True)
    if write:
        filename = title.replace(' ', '_')
        filename += '.png'
        plt.savefig(filename, dpi=600)
        plt.close()
    else:
        plt.show()

    # Plot CDF for age groups within each pressure category
    plt.figure(figsize=(12, 8))
    for pressure, color, label in zip(pressures, colors, labels):
        for age_group, linestyle in [('old', 'dashed'), ('young', 'solid')]:
            subset = df[(df['Pressure'] == pressure) & (df['Age'] > 50 if age_group == 'old' else df['Age'] <= 50)]
            values = np.sort(subset['Corrected Velocity'])
            cdf = np.arange(1, len(values) + 1) / len(values)
            plt.plot(values, cdf, label=f'{age_group} {label}', color=color, linestyle=linestyle)

    plt.title(title + ' by Age Group')
    plt.xlabel('Velocity (um/s)')
    plt.ylabel('CDF')
    plt.legend()
    plt.grid(True)
    if write:
        filename = title.replace(' ', '_') + '_age_group'
        filename += '.png'
        plt.savefig(filename, dpi=600)
        plt.close()
    else:
        plt.show()
    return 0


def quantile_analysis(data, subset, quantiles=[0.25, 0.5, 0.75]):
    data_quantiles = np.quantile(data, quantiles)
    subset_quantiles = np.quantile(subset, quantiles)
    
    print("Quantile Analysis:")
    for q, dq, sq in zip(quantiles, data_quantiles, subset_quantiles):
        print(f"{int(q*100)}th percentile - Entire Dataset: {dq}, Subset: {sq}")
    return 0

def calc_norm_cdfs(data):
    cdfs = []
    for participant in data:
        participant_sorted = np.sort(participant)
        p_participant = 1. * np.arange(len(participant)) / (len(participant) - 1)
        cdf = np.vstack([participant_sorted, p_participant])
        cdfs.append(cdf)
    cdfs = np.array(cdfs)
    cdfs = np.mean(cdfs, axis=0)
    return cdfs

def calculate_cdf(data, normalize=False):
    if normalize:
        return calc_norm_cdfs(data)
    else:
        sorted_data = np.sort(data)
        p = np.linspace(0, 1, len(data))
        return sorted_data, p
    
def plot_cdf(data, subsets, labels=['Entire Dataset', 'Subset'], title='CDF Comparison', 
             write=False, normalize=False, variable = 'Age'):
    """
    Plots the CDF of the entire dataset and the inputted subsets.

    Args:
        data (array-like): The entire dataset
        subsets (list of array-like): The subsets to be compared
        labels (list of str): The labels for the entire dataset and the subsets
        title (str): The title of the plot
        write (bool): Whether to write the plot to a file
        normalize (bool): Whether to normalize the CDF
    
    Returns:
        0 if successful, 1 if no subsets provided
    """
    # Set up style and font
    sns.set_style("whitegrid")
    source_sans = FontProperties(fname='C:\\Users\\gt8mar\\Downloads\\Source_Sans_3\\static\\SourceSans3-Regular.ttf')
    
    plt.rcParams.update({
        'pdf.fonttype': 42, 'ps.fonttype': 42,
        'font.size': 7, 'axes.labelsize': 7,
        'xtick.labelsize': 6, 'ytick.labelsize': 6,
        'legend.fontsize': 5, 'lines.linewidth': 0.5
    })

    # Set color palette based on variable
    if variable == 'Age':
        base_color = '#1f77b4'##3FCA54''BDE4A7 #A1E5AB
    elif variable == 'SYS_BP':
        base_color = '2ca02c'#80C6C3 #ff7f0e
    elif variable == 'Sex':
        base_color = '674F92'#947EB0#2ca02c#CAC0D89467bd
    else:
        raise ValueError(f"Unsupported variable: {variable}")

    palette = create_monochromatic_palette(base_color)
    # palette = adjust_saturation_of_colors(palette, saturation_scale=1.3)
    palette = adjust_brightness_of_colors(palette, brightness_scale=.2)
    sns.set_palette(palette)

    if not subsets:
        return 1

    fig, ax = plt.subplots(figsize=(2.4, 2.0))

    # Plot main dataset
    x, y = calculate_cdf(data, normalize)
    ax.plot(x, y, label=labels[0])

    # Plot subsets
    for i in  range(len(subsets)):
        if i == 0:
            i_color = 0
            dot_color = 0
        elif i == 1:
            i_color = 3
            dot_color = 2
        elif i == 2:
            i_color = 4
            dot_color=3
        x, y = calculate_cdf(subsets[i], normalize)
        ax.plot(x, y, label=labels[i+1], linestyle='--', color=palette[i_color])

    ax.set_ylabel('CDF')
    ax.set_xlabel('Velocity (um/s)' if 'Pressure' not in title else 'Pressure (psi)')
    ax.set_title(title, fontsize=8)
    
    # Adjust legend
    ax.legend(loc='lower right', bbox_to_anchor=(1, 0.2))
    
    ax.grid(True, linewidth=0.3)

    # Adjust layout to prevent cutting off labels
    plt.tight_layout()

    if write:
        save_plot(fig, title, dpi=300)
    else:
        plt.show()

    return 0

def save_plot(fig, title, dpi=600):
    filename = f"{title.replace(' ', '_')}.png"
    filepath = os.path.join('C:\\Users\\gt8mar\\capillary-flow\\results', filename)
    fig.savefig(filepath, dpi=dpi, bbox_inches='tight')
    plt.close(fig)
    
def plot_individual_cdfs(data, title='CDF Comparison', write=False):
    """
    Plots the CDF for each individual in the data, colored by age.

    Args:
        data (DataFrame): The entire dataset with columns 'Participant', 'Age', and the data values.
        title (str): The title of the plot.
        write (bool): Whether to write the plot to a file.

    Returns:
        None
    """
    # Get unique participants
    participants = data['Participant'].unique()

    # Setup plot
    plt.figure(figsize=(10, 6))

    for participant in participants:
        participant_data = data[data['Participant'] == participant]
        participant_age = participant_data['Age'].iloc[0]
        values = participant_data['Corrected Velocity']  # Assuming the column with data is named 'Value'
        values_sorted = np.sort(values)
        p = 1. * np.arange(len(values)) / (len(values) - 1)
        linestyle = '--' if participant_age > 50 else '-'
        color = plt.cm.viridis((participant_age - data['Age'].min()) / (data['Age'].max() - data['Age'].min()))
        plt.plot(values_sorted, p, label=f'Participant {participant} (Age {participant_age})',
                 linestyle=linestyle, color=color)

    plt.ylabel('CDF')
    plt.xlabel('Velocity (um/s)')  # Adjust the label to match the actual data
    plt.title(title)
    plt.legend()
    plt.grid(True)

    # Save or show plot
    if write:
        filename = title.replace(' ', '_') + '.png'
        plt.savefig(filename, dpi=600)
        plt.close()
    else:
        plt.show()
    return 0

def plot_boxplot(data, subset, labels=['Entire Dataset', 'Subset']):
    # Combine data and subset into a single dataset for plotting
    combined_data = np.concatenate([data, subset])
    # Create a list of labels corresponding to the data and subset
    combined_labels = np.concatenate([[labels[0]]*len(data), [labels[1]]*len(subset)])
    
    # Create a DataFrame for easier plotting with seaborn
    import pandas as pd
    df = pd.DataFrame({'Value': combined_data, 'Group': combined_labels})
    
    # Plotting
    plt.figure(figsize=(8, 6))
    sns.boxplot(x='Group', y='Value', data=df)
    plt.title('Box Plot of Entire Dataset vs. Subset')
    plt.show()
    return 0

def plot_violinplot(data, subset, labels=['Entire Dataset', 'Subset']):
    # Combine data and subset into a single dataset for plotting
    combined_data = np.concatenate([data, subset])
    # Create a list of labels corresponding to the data and subset
    combined_labels = np.concatenate([[labels[0]]*len(data), [labels[1]]*len(subset)])
    
    # Create a DataFrame for easier plotting with seaborn
    import pandas as pd
    df = pd.DataFrame({'Value': combined_data, 'Group': combined_labels})
    
    # Plotting
    plt.figure(figsize=(8, 6))
    sns.violinplot(x='Group', y='Value', data=df, inner='quartile')
    plt.title('Violin Plot of Entire Dataset vs. Subset')
    plt.show()
    return 0

def plot_box_and_whisker(df_entire_data, df_subset1, df_subset2, column, variable = 'Age', log_scale = False):
    # Extract the column of interest from each dataframe
    data_entire = df_entire_data[column].rename('Entire Dataset')
    if variable == 'Age':
        data_subset1 = df_subset1[column].rename('Old')
        data_subset2 = df_subset2[column].rename('Young')
    else:
        data_subset1 = df_subset1[column].rename('High BP')
        data_subset2 = df_subset2[column].rename('Normal BP')
    

    # Combine the data into a single dataframe for plotting
    combined_data = pd.concat([data_entire, data_subset1, data_subset2], axis=1)
    
    
    # Plot the box and whisker plot
    plt.figure(figsize=(10, 6))
    sns.boxplot(data=combined_data, showfliers=False)
    if log_scale:
        plt.yscale('log')
    if variable == 'Age':
        plt.title('Comparison of Velocities by Age Group')
    else:
        plt.title('Comparison of Velocities by Blood Pressure Group')
    plt.ylabel('Velocity (um/s)')
    plt.show()
    return 0

def plot_violin(df_entire_data, df_subset1, df_subset2, column, log_scale = False):
    # Extract the column of interest and create a category column
    data_entire = df_entire_data.assign(Category='Entire Dataset')[[column, 'Category']]
    data_subset1 = df_subset1.assign(Category='Old')[[column, 'Category']]
    data_subset2 = df_subset2.assign(Category='Young')[[column, 'Category']]

    # Combine the data into a single dataframe for plotting
    combined_data = pd.concat([data_entire, data_subset1, data_subset2])

    if log_scale:
        # Apply logarithmic transformation to the data
        combined_data[column] = combined_data[column].apply(lambda x: np.log(x) if x > 0 else None)

    # Plot the violin plot
    plt.figure(figsize=(10, 6))
    sns.violinplot(x='Category', y=column, data=combined_data)
    plt.title('Comparison of Log Velocities by Age Group' if log_scale else 'Comparison of Velocities by Age Group')
    plt.ylabel('Log Velocity' if log_scale else 'Velocity (um/s)')
    plt.show()
    return 0

def collapse_df(df):
    # Calculate median velocity for specific pressures and overall median velocity
    pressure_medians = df.groupby(['Participant', 'Pressure'])['Corrected Velocity'].median().unstack()
    pressure_medians.columns = [f'Pressure {col}' for col in pressure_medians.columns]

    # Overall median velocity and median SYS_BP
    overall_median_velocity = df.groupby('Participant')['Corrected Velocity'].median().rename('Median Velocity')
    median_sys_bp = df.groupby('Participant')['SYS_BP'].median().rename('Median SYS_BP')

    # Combine all the data
    final_df = pd.concat([pressure_medians, overall_median_velocity, median_sys_bp], axis=1).reset_index()

    # Assume the Age for each participant is constant and just take the first one.
    ages = df.groupby('Participant')['Age'].first()

    # Combine age into the final DataFrame
    final_df = pd.merge(final_df, ages, left_on='Participant', right_index=True)
    
    # If there is an 'Age-Score' column, add it to the final DataFrame
    if 'Age-Score' in df.columns:
        area_scores = df.groupby('Participant')['Age-Score'].mean().rename('Age-Score')
        final_df = pd.merge(final_df, area_scores, left_on='Participant', right_index=True)
    
    # If there is a 'Log Age-Score' column, add it to the final DataFrame
    if 'Log Age-Score' in df.columns:
        log_area_scores = df.groupby('Participant')['Log Age-Score'].mean().rename('Log Age-Score')
        final_df = pd.merge(final_df, log_area_scores, left_on='Participant', right_index=True)

    # If there is a 'KS Statistic' column, add it to the final DataFrame
    if 'KS Statistic' in df.columns:
        ks_stats = df.groupby('Participant')['KS Statistic'].mean().rename('KS Statistic')
        final_df = pd.merge(final_df, ks_stats, left_on='Participant', right_index=True)

    # if there is a 'EMD Score' column, add it to the final DataFrame
    if 'EMD Score' in df.columns:
        emd_scores = df.groupby('Participant')['EMD Score'].mean().rename('EMD Score')
        final_df = pd.merge(final_df, emd_scores, left_on='Participant', right_index=True)
    
    # if there is a 'Sex' column, add it to the final DataFrame
    if 'Sex' in df.columns:
        # Make sex 0 for males and 1 for women
        sex = df.groupby('Participant')['Sex'].first().map({'M': 0, 'F': 1})
        final_df = pd.merge(final_df, sex, left_on='Participant', right_index=True)

    return final_df

def plot_stats(df):
    # Setting the style
    sns.set_theme(style="whitegrid")

    # Plotting distributions of Median Velocity, Age, and Median SYS_BP. 
    fig, ax = plt.subplots(1, 3, figsize=(18, 5))

    sns.histplot(df['Median Velocity'], kde=True, ax=ax[0], color='skyblue')
    ax[0].set_title('Distribution of Median Velocity')

    sns.histplot(df['Age'], kde=True, ax=ax[1], color='lightgreen')
    ax[1].set_title('Distribution of Age')

    sns.histplot(df['Median SYS_BP'], kde=True, ax=ax[2], color='salmon')
    ax[2].set_title('Distribution of Median SYS_BP')

    plt.tight_layout()
    plt.show()

    # Pair plot to visualize relationships between Median Velocity and other features
    sns.pairplot(df[['Median Velocity', 'Pressure 0.2', 'Pressure 0.8', 'Pressure 1.2', 'Age', 'Median SYS_BP', 'Age-Score', 'Log Age-Score', 'KS Statistic', 'EMD Score']])
    plt.show()

    # Correlation matrix
    corr_matrix = df.corr()
    plt.figure(figsize=(10, 8))
    sns.heatmap(corr_matrix, annot=True, cmap='coolwarm')
    plt.title('Correlation Matrix')
    plt.show()
    return 0

def make_models(df, variable = 'Median Velocity', log = False, plot = False):
    from sklearn.model_selection import train_test_split
    from sklearn.linear_model import LinearRegression
    from sklearn.ensemble import RandomForestRegressor
    from sklearn.metrics import mean_absolute_error, mean_squared_error
    from sklearn.model_selection import RandomizedSearchCV

    # preparing the data
    if log:
        X = df.drop(['Participant', 'Median Velocity', 'Age-Score', 'Log Age-Score', 'EMD Score', 'KS Statistic',                      
                     'Pressure 0.2', 'Pressure 0.4', 'Pressure 0.6', 'Pressure 0.8', 'Pressure 1.0', 'Pressure 1.2'], axis=1)  # Using log pressures, age, and sys_bp as features
    else: 
        X = df.drop(['Participant', 'Log Median Velocity', 'Age-Score', 'Log Age-Score', 'EMD Score', 'KS Statistic',
                     'Log Pressure 0.2', 'Log Pressure 0.4', 'Log Pressure 0.6', 'Log Pressure 0.8', 'Log Pressure 1.0', 'Log Pressure 1.2'], axis=1)  # Using pressures, age, and sys_bp as features
    
    if variable == 'Median Velocity':
        Y = df['Median Velocity']
        X.drop(['Median Velocity'], axis=1, inplace=True)
    elif variable == 'Log Median Velocity':
        Y = df['Log Median Velocity']
        X.drop(['Log Median Velocity'], axis=1, inplace=True)
    elif variable == 'Log Age-Score':
        Y = df['Log Age-Score']
    elif variable == 'Age-Score':
        Y = df['Age-Score']
    else:
        Y = df['Median Velocity']
        X.drop(['Log Median Velocity', 'Median Velocity'], axis=1, inplace=True)


    print(X.columns, Y.name)

    # Splitting the dataset into training and testing sets
    X_train, X_test, y_train, y_test = train_test_split(X, Y, test_size=0.2, random_state=42)

    # Initializing models
    linear_reg = LinearRegression()
    random_forest = RandomForestRegressor(n_estimators=100, random_state=42)
    
    # # Optimized Random Forest caused issues with residuals
    # random_forest_optimized = RandomForestRegressor(n_estimators=200, min_samples_split=2, min_samples_leaf=1, random_state=42)
    # random_forest = random_forest_optimized

    # Training Linear Regression
    linear_reg.fit(X_train, y_train)
    y_pred_lr = linear_reg.predict(X_test)

    # Training Random Forest Regressor
    random_forest.fit(X_train, y_train)
    y_pred_rf = random_forest.predict(X_test)

    # Evaluating models
    mae_lr = mean_absolute_error(y_test, y_pred_lr)
    rmse_lr = mean_squared_error(y_test, y_pred_lr, squared=False)

    mae_rf = mean_absolute_error(y_test, y_pred_rf)
    rmse_rf = mean_squared_error(y_test, y_pred_rf, squared=False)

    print(f'Linear Regression MAE: {mae_lr}, RMSE: {rmse_lr}')
    print(f'Random Forest MAE: {mae_rf}, RMSE: {rmse_rf}')

    if plot:
        fig, axs = plt.subplots(2, 2, figsize=(14, 10))

        # Actual vs. Predicted for Linear Regression
        axs[0, 0].scatter(y_test, y_pred_lr, color='blue', alpha=0.5)
        axs[0, 0].plot([Y.min(), Y.max()], [Y.min(), Y.max()], 'k--', lw=2)
        axs[0, 0].set_title('Linear Regression: Actual vs. Predicted')
        axs[0, 0].set_xlabel('Actual')
        axs[0, 0].set_ylabel('Predicted')

        # Residuals for Linear Regression
        residuals_lr = y_test - y_pred_lr
        axs[1, 0].scatter(y_pred_lr, residuals_lr, color='red', alpha=0.5)
        axs[1, 0].hlines(y=0, xmin=y_pred_lr.min(), xmax=y_pred_lr.max(), colors='k', lw=2)
        axs[1, 0].set_title('Linear Regression: Residuals')
        axs[1, 0].set_xlabel('Predicted')
        axs[1, 0].set_ylabel('Residuals')

        # Actual vs. Predicted for Random Forest
        axs[0, 1].scatter(y_test, y_pred_rf, color='green', alpha=0.5)
        axs[0, 1].plot([Y.min(), Y.max()], [Y.min(), Y.max()], 'k--', lw=2)
        axs[0, 1].set_title('Random Forest: Actual vs. Predicted')
        axs[0, 1].set_xlabel('Actual')
        axs[0, 1].set_ylabel('Predicted')

        # Residuals for Random Forest
        residuals_rf = y_test - y_pred_rf
        axs[1, 1].scatter(y_pred_rf, residuals_rf, color='orange', alpha=0.5)
        axs[1, 1].hlines(y=0, xmin=y_pred_rf.min(), xmax=y_pred_rf.max(), colors='k', lw=2)
        axs[1, 1].set_title('Random Forest: Residuals')
        axs[1, 1].set_xlabel('Predicted')
        axs[1, 1].set_ylabel('Residuals')

        plt.tight_layout()
        plt.show()

    # # Randomized Search CV for hyperparameter tuning
    # # Simplifying the parameter grid and reducing the number of iterations for demonstration
    # simplified_param_dist = {
    #     'n_estimators': [100, 200],
    #     'max_depth': [None, 10],
    #     'min_samples_split': [2, 5],
    #     'min_samples_leaf': [1, 2]
    # }

    # # Initializing the Randomized Search CV object with simplified parameters
    # simplified_random_search = RandomizedSearchCV(estimator=random_forest, param_distributions=simplified_param_dist, n_iter=10, cv=5, verbose=2, random_state=42, n_jobs=-1, scoring='neg_mean_absolute_error')

    # # Fitting it to the data
    # simplified_random_search.fit(X_train, y_train)

    # # Best parameters and score from the simplified search
    # simplified_best_params = simplified_random_search.best_params_
    # simplified_best_score = -simplified_random_search.best_score_  # Note: scores are negative in sklearn

    # print(simplified_best_params, simplified_best_score)
    return mae_lr, rmse_lr, mae_rf, rmse_rf

def make_log_df(df, plot = False):
    # Log-transforming selected features and the target variable
    df['Log Pressure 0.2'] = np.log1p(df['Pressure 0.2'])
    df['Log Pressure 0.4'] = np.log1p(df['Pressure 0.4'])
    df['Log Pressure 0.6'] = np.log1p(df['Pressure 0.6'])
    df['Log Pressure 0.8'] = np.log1p(df['Pressure 0.8'])
    df['Log Pressure 1.0'] = np.log1p(df['Pressure 1.0'])
    df['Log Pressure 1.2'] = np.log1p(df['Pressure 1.2'])
    df['Log Median Velocity'] = np.log1p(df['Median Velocity'])

    if plot:
        # Plot log-transformed features vs Age
        fig, axs = plt.subplots(1, 3, figsize=(18, 5))
        sns.scatterplot(y='log_Pressure_0.2', x='Age', data=df, ax=axs[0])
        axs[0].set_title('Log-transformed Pressure 0.2 vs. Age')
        sns.scatterplot(y='log_Pressure_0.8', x='Age', data=df, ax=axs[1])
        axs[1].set_title('Log-transformed Pressure 0.8 vs. Age')
        sns.scatterplot(y='log_Pressure_1.2', x='Age', data=df, ax=axs[2])
        axs[2].set_title('Log-transformed Pressure 1.2 vs. Age')
        plt.tight_layout()
        plt.show()

        # Plot log-transformed features vs SYS_BP
        fig, axs = plt.subplots(1, 3, figsize=(18, 5))
        sns.scatterplot(y='log_Pressure_0.2', x='Median SYS_BP', data=df, ax=axs[0])
        axs[0].set_title('Log-transformed Pressure 0.2 vs. Median SYS_BP')
        sns.scatterplot(y='log_Pressure_0.8', x='Median SYS_BP', data=df, ax=axs[1])
        axs[1].set_title('Log-transformed Pressure 0.8 vs. Median SYS_BP')
        sns.scatterplot(y='log_Pressure_1.2', x='Median SYS_BP', data=df, ax=axs[2])
        axs[2].set_title('Log-transformed Pressure 1.2 vs. Median SYS_BP')
        plt.tight_layout()
        plt.show()

        # Plot log-transformed Median Velocity vs Age
        plt.figure(figsize=(8, 5))
        sns.scatterplot(y='log_Median_Velocity', x='Age', data=df)
        plt.title('Log-transformed Median Velocity vs. Age')
        plt.show()
    return df

def calculate_video_median_velocity(df, dimensionless= False):
    # Make a copy of the DataFrame to avoid modifying the original one
    df_copy = df.copy()

    if dimensionless:
        video_median_velocity = df_copy.groupby(['Participant', 'Video'])['Dimensionless Velocity'].median().reset_index(name='Video Median Dimensionless Velocity')
        merged_df = pd.merge(df_copy, video_median_velocity, on=['Participant', 'Video'], how='left')
        collapsed_df = merged_df.drop_duplicates(subset=['Participant', 'Video'])
    else:
        # Group by 'participant' and 'video', then calculate the median of 'Corrected Velocity'
        video_median_velocity = df_copy.groupby(['Participant', 'Video'])['Corrected Velocity'].median().reset_index(name='Video Median Velocity')

        # Merge the median values back to the original DataFrame copy
        merged_df = pd.merge(df_copy, video_median_velocity, on=['Participant', 'Video'], how='left')

        # Drop duplicates to get a collapsed DataFrame with unique participant-video pairs
        collapsed_df = merged_df.drop_duplicates(subset=['Participant', 'Video'])

    return collapsed_df

def plot_median_velocity_of_videos(df):
    # Ensure the DataFrame is sorted by participant and then by video to get the correct order
    sorted_df = df.sort_values(by=['Participant', 'Location', 'Video'])

    # Set the plotting style for better readability
    plt.style.use('seaborn-darkgrid')

    # Create a line plot for each participant, ordered by video number but plotted against Pressure
    for participant, group in sorted_df.groupby('Participant'):
        for location, location_group in group.groupby('Location'):
            # Sort the group by Pressure to get the x-axis values, but trace the line by video order
            group_sorted_by_video = location_group.sort_values(by='Video')
            plt.plot(group_sorted_by_video['Pressure'], group_sorted_by_video['Video Median Velocity'], marker='o', label=f'Participant {participant}')

            plt.xlabel('Pressure')
            plt.ylabel('Video Median Velocity')
            plt.title(f'Video Median Velocity by Pressure for Participant {participant} at Location {location}')
            plt.legend()
            plt.show()
    return 0


def compare_log_and_linear(df, variable = 'Median Velocity', plot = False):
    from sklearn.model_selection import train_test_split
    from sklearn.linear_model import LinearRegression
    from sklearn.metrics import mean_squared_error, r2_score
    from sklearn.ensemble import RandomForestRegressor

    # Assuming `df` is your DataFrame
    df = make_log_df(df)

    # Splitting both datasets into training and testing sets for all pressure columns
    features_original = ['Pressure 0.2', 'Pressure 0.8', 'Pressure 1.2']  # Example original features
    features_transformed = ['log_Pressure_0.2', 'log_Pressure_0.8', 'log_Pressure_1.2']  # Corresponding log-transformed features
    
    X_original = df[features_original]
    X_transformed = df[features_transformed]
    if variable == 'Median Velocity':
        y_original = df['Median Velocity']
        y_transformed = df['log_Median_Velocity']
    elif variable == 'Age-Score':
        y_original = df['Age-Score']
        y_transformed = df['Log Age-Score']
    else:
        y_original = df['Age']
        y_transformed = df['Age']
    
    X_train_orig, X_test_orig, y_train_orig, y_test_orig = train_test_split(X_original, y_original, test_size=0.2, random_state=42)
    X_train_trans, X_test_trans, y_train_trans, y_test_trans = train_test_split(X_transformed, y_transformed, test_size=0.2, random_state=42)
    
    models = {
        'Linear Regression': LinearRegression(),
        'Random Forest': RandomForestRegressor(n_estimators=100, random_state=42)
    }
    
    for name, model in models.items():
        # Original data
        model.fit(X_train_orig, y_train_orig)
        predictions_orig = model.predict(X_test_orig)
        
        # Log-transformed data
        model.fit(X_train_trans, y_train_trans)
        predictions_trans = model.predict(X_test_trans)
        
        # Evaluation
        mse_original = mean_squared_error(y_test_orig, predictions_orig)
        r2_original = r2_score(y_test_orig, predictions_orig)
        
        mse_transformed = mean_squared_error(np.expm1(y_test_trans), np.expm1(predictions_trans))
        r2_transformed = r2_score(np.expm1(y_test_trans), np.expm1(predictions_trans))
        
        print(f"{name} - Original Data - MSE: {mse_original:.4f}, R2: {r2_original:.4f}")
        print(f"{name} - Log-transformed Data - MSE: {mse_transformed:.4f}, R2: {r2_transformed:.4f}")
        
        if plot:
            # Actual vs. Predicted Plot
            plt.figure(figsize=(14, 6))
            plt.subplot(1, 2, 1)
            sns.scatterplot(x=y_test_orig, y=predictions_orig).set(title=f'{name} - Original Data: Actual vs. Predicted variable {variable}')
            plt.subplot(1, 2, 2)
            sns.scatterplot(x=np.expm1(y_test_trans), y=np.expm1(predictions_trans)).set(title=f'{name} - Log-transformed Data: Actual vs. Predicted variable {variable}')
            plt.show()
            
            # Residual Plot
            plt.figure(figsize=(14, 6))
            plt.subplot(1, 2, 1)
            sns.residplot(x=predictions_orig, y=y_test_orig, lowess=True).set(title=f'{name} - Original Data: Residuals variable {variable}')
            plt.subplot(1, 2, 2)
            sns.residplot(x=np.expm1(predictions_trans), y=np.expm1(y_test_trans), lowess=True).set(title=f'{name} - Log-transformed Data: Residuals variable {variable}')
            plt.show()
    
    return 0

def get_bad_apples(summary_df):
    # Filter the dataframe where 'Correct', 'Zero', and 'Correct2' are all False
    filtered_df = summary_df[(summary_df['Correct'] == 'f') & 
                             (summary_df['Zero'] == 'f') ] # &       (summary_df['Correct2'] == 'f')
    return filtered_df

def age_bin_accuracy(y_true, y_pred, threshold=50):
    """
    Custom accuracy scorer that categorizes predicted and true ages into bins based on a threshold.
    
    Parameters:
    - y_true: array-like of true ages.
    - y_pred: array-like of predicted ages.
    - threshold: age threshold for categorizing into bins (default is 50).
    
    Returns:
    - Accuracy of the bin categorization.
    """
    # Convert ages to binary categories (0: young, 1: old)
    y_true_bin = (y_true >= threshold).astype(int)
    y_pred_bin = (y_pred >= threshold).astype(int)
    
    # Calculate accuracy
    return accuracy_score(y_true_bin, y_pred_bin)

def perform_logistic_regression(dataframe, features, target, cv_folds=5, score_func='banana'):
    """
    Fits a logistic regression model and evaluates its performance.

    Args:
    - dataframe: The pandas DataFrame containing the data.
    - features: List of column names to use as features.
    - target: The name of the target column.
    - cv_folds: Number of cross-validation folds to use.

    Returns:
    - model: The fitted LogisticRegression model.
    """
    X = dataframe[features]
    y = dataframe[target]
    # # set y values to 0 or 1 (0 for Age < 50, 1 for Age >= 50)
    # y = y >= 50


    # Splitting the dataset into training and testing sets
    X_train, X_test, y_train, y_test = train_test_split(X, y, test_size=0.5, random_state=42)

    # Creating and fitting the logistic regression model within a pipeline
    model = make_pipeline(StandardScaler(), LogisticRegression())
    model.fit(X_train, y_train)

    # Making predictions and evaluating the model
    y_pred = model.predict(X_test)
    # print(f"Accuracy: {accuracy_score(y_test, y_pred)}")
    # print(f"Confusion Matrix:\n{confusion_matrix(y_test, y_pred)}")
    print('This is for perform logistic regression')
    print(f'y_pred: {y_pred}')
    print(f'y_test: {y_test}')

    # Now add cross-validation
    if score_func is None:
        score_func = 'accuracy'
    else:
        custom_accuracy_scorer = make_scorer(age_bin_accuracy, greater_is_better=True)
        score_func = custom_accuracy_scorer
    accuracy_scores = cross_val_score(model, X, y, cv=cv_folds, scoring=score_func)
    average_accuracy = np.mean(accuracy_scores)
    print(f"Average accuracy with {cv_folds}-fold cross-validation: {average_accuracy}")
    print(features)

    # calculate Recall, Precision, F1
    y_test_bool = y_test >= 50
    y_pred_bool = y_pred >= 50
    # turn True and False into 1 and 0
    y_test_bool = y_test_bool.astype(int)
    y_pred_bool = y_pred_bool.astype(int)
    print(f'y_test_bool: {y_test_bool}')
    print(f'y_pred_bool: {y_pred_bool}')

    # Calculate Precision, Recall, F1
    precision = precision_score(y_test_bool, y_pred_bool, average='binary')
    recall = recall_score(y_test_bool, y_pred_bool, average='binary')
    f1 = f1_score(y_test_bool, y_pred_bool, average='binary')

    print(f'Precision: {precision}')
    print(f'Recall: {recall}')
    print(f'F1: {f1}')
    
    print('End of perform logistic regression')
    return model

def predict_age_with_linear_regression(dataframe, features, plot = False):
    """
    Fits a linear regression model to predict age.

    Args:
    - dataframe: The pandas DataFrame containing the data.
    - features: List of column names to use as features.

    Returns:
    - age_predictions: Predicted ages for the test set.
    """
    X = dataframe[features]
    y = dataframe['Age']  # Assuming 'Age' is the column with age values

    # Splitting the dataset into training and testing sets
    X_train, X_test, y_train, y_test = train_test_split(X, y, test_size=0.5, random_state=42)

    # Creating and fitting the linear regression model within a pipeline
    model = make_pipeline(StandardScaler(), LinearRegression())
    age_predictions_CV = cross_val_predict(model, X, y, cv=5)
    model.fit(X_train, y_train)

    # Making predictions on the test set
    age_predictions = model.predict(X_test)
    age_buckets = np.where(age_predictions >= 50, 1, 0)
    age_buckets_CV = np.where(age_predictions_CV >= 50, 1, 0)

    # You could then evaluate the classification using actual age buckets in y_test
    y_test_buckets = np.where(y_test >= 50, 1, 0)
    y_test_buckets_CV = np.where(y >= 50, 1, 0)
    precision = precision_score(y_test_buckets, age_buckets)
    recall = recall_score(y_test_buckets, age_buckets)
    f1 = f1_score(y_test_buckets, age_buckets)

    # plot confusion matrix
    if plot:
        plot_confusion_matrix(y_test_buckets, age_buckets, features = features, threshold=.5, class_names=['Young', 'Old'])
    print(f"Accuracy: {accuracy_score(y_test_buckets, age_buckets)}")

    print(f"Precision: {precision:.4f}")
    print(f"Recall: {recall:.4f}")
    print(f"F1 Score: {f1:.4f}")

    precision_CV = precision_score(y_test_buckets_CV, age_buckets_CV)
    recall_CV = recall_score(y_test_buckets_CV, age_buckets_CV)
    f1_CV = f1_score(y_test_buckets_CV, age_buckets_CV)

    print(f"Precision CV: {precision_CV:.4f}")
    print(f"Recall CV: {recall_CV:.4f}")
    print(f"F1 Score CV: {f1_CV:.4f}")

    # plot confusion matrix
    if plot:
        plot_confusion_matrix(y_test_buckets_CV, age_buckets_CV, features = features, threshold=.5, class_names=['Young CV', 'Old CV'])
    print(f"Accuracy CV: {accuracy_score(y_test_buckets_CV, age_buckets_CV)}")

    print('End of predict age with linear regression')

    
    return age_predictions, y_test



def perform_lasso_regression(dataframe, features, target):
    """
    Fits a Lasso regression model with cross-validation and prints feature coefficients.

    Parameters:
    - dataframe: The pandas DataFrame containing the data.
    - features: List of column names to use as features.
    - target: The name of the target column.

    Returns:
    - model: The fitted LassoCV model.
    """
    X = dataframe[features]
    y = dataframe[target]

    # Creating and fitting the Lasso model within a pipeline
    model = make_pipeline(StandardScaler(), LassoCV(cv=5, max_iter=5000))
    model.fit(X, y)

    # Accessing the Lasso model directly to get the coefficients
    lasso = model.named_steps['lassocv']
    coefficients = pd.Series(lasso.coef_, index=features)

    # Printing the coefficients
    print('Lasso Regression Model:')
    print("Feature coefficients:")
    print(coefficients)

    print('End of perform lasso regression')

    return model

def perform_lasso_regression_and_evaluate(dataframe, features, target, plot = False):
    X = dataframe[features]
    y = dataframe[target]

    # Splitting the dataset into training and testing sets
    X_train, X_test, y_train, y_test = train_test_split(X, y, test_size=0.5, random_state=42)

    # Creating and fitting the Lasso model within a pipeline
    model = make_pipeline(StandardScaler(), LassoCV(cv=5))
    model.fit(X_train, y_train)

    # Predicting on the test set
    y_pred = model.predict(X_test)

    print(f'This is for perform lasso regression and evaluate')

    print(f'y_pred: {y_pred} lasso')
    print(f'y_test: {y_test} lasso')

    # Evaluation for regression
    print("R-squared:", r2_score(y_test, y_pred))
    print("MSE:", mean_squared_error(y_test, y_pred))

    # Check number correctly classified: 50 year threshold
    y_pred = y_pred >= 50
    y_test = y_test >= 50

    print(confusion_matrix(y_test, y_pred))
    print(accuracy_score(y_test, y_pred))

    # # select features which are not zero: 
    # lasso = model.named_steps['lassocv']
    # print(lasso.coef_.shape)
    # print(np.asarray(features).shape)
    # coefficients = pd.DataFrame(features, lasso.coef_, columns=['Feature', 'Coefficient'])
    # print("Banana:")
    # print(coefficients) 
    # for coefficient in coefficients:
    #     print(coefficient)
    #     print('asdf;lkjasdfl;jkasdf;klj')
    # # the second column of coefficients is the value of the coefficients
    brute_force_features = f"Lasso of ['Pressure 0.2', 'Pressure 1.2', 'Median SYS_BP', 'Log Pressure 0.4']"
    if plot: 
        plot_confusion_matrix(y_test, y_pred, features = brute_force_features, threshold=.5, class_names=['Young Lasso', 'Old Lasso'])

    print('End of perform lasso regression and evaluate')


    return model

def perform_random_forest_classification(dataframe, features, target, plot = False):
    """
    Fits a Random Forest classifier to the data and evaluates its performance.

    Parameters:
    - dataframe: The pandas DataFrame containing the data.
    - features: List of column names to use as features.
    - target: The name of the target column.

    Returns:
    - model: The fitted RandomForestClassifier model.
    """
    X = dataframe[features]
    y = dataframe[target]

    # Splitting the dataset into training and testing sets
    X_train, X_test, y_train, y_test = train_test_split(X, y, test_size=0.2, random_state=42)

    # It's often a good idea to scale your data for other models, but Random Forest does not require it as it is not sensitive to the variance in the data.
    # Creating and fitting the Random Forest model
    model = RandomForestClassifier(n_estimators=100, random_state=42)
    model.fit(X_train, y_train)

    # Predicting on the test set
    y_pred = model.predict(X_test)

    # Evaluating the model
    print("Accuracy:", accuracy_score(y_test, y_pred))
    print("Confusion Matrix:\n", confusion_matrix(y_test, y_pred))

    # Plotting feature importances
    feature_importances = pd.Series(model.feature_importances_, index=features)
    feature_importances.nlargest(len(features)).plot(kind='barh')
    plt.title('Feature Importances')
    if plot:
        plt.show()
    else: 
        plt.close()
    return model

def calculate_auc(y_true, y_scores, features = None, plot=False):
    # Assuming y_scores are the continuous outputs from the Lasso model
    # Binarize predictions based on a threshold if necessary
    # For example, threshold = 0.5, y_pred = [1 if y > threshold else 0 for y in y_scores]

    # Calculate AUC
    auc = roc_auc_score(y_true, y_scores)

    if plot:
        fpr, tpr, thresholds = roc_curve(y_true, y_scores)
        plt.figure()
        plt.plot(fpr, tpr, label='ROC curve (area = %0.2f)' % auc)
        plt.plot([0, 1], [0, 1], 'k--')  # random predictions curve
        plt.xlim([0.0, 1.0])
        plt.ylim([0.0, 1.05])
        plt.xlabel('False Positive Rate')
        plt.ylabel('True Positive Rate')
        if features:
            plt.title(f'Receiver Operating Characteristic (ROC) for \n{features}')
        else:
            plt.title('Receiver Operating Characteristic (ROC)')
        plt.legend(loc="lower right")
        plt.show()

    return auc

def plot_confusion_matrix(y_true, y_scores, features = None, threshold=0.5, class_names=None):
    """
    Plots a confusion matrix using actual labels and predicted scores.

    Parameters:
    - y_true: Array-like of true labels.
    - y_scores: Array-like of scores predicted by the model.
    - threshold: Threshold for converting scores to binary predictions.
    - class_names: List of class names for the plot. For binary classification, use ['Negative', 'Positive'].
    """
    # Convert scores to binary predictions
    y_pred = np.where(y_scores > threshold, 1, 0)
    
    # Compute confusion matrix
    cm = confusion_matrix(y_true, y_pred)
    
    # Plotting
    fig, ax = plt.subplots(figsize=(8, 6))
    sns.heatmap(cm, annot=True, fmt="d", cmap="Blues", ax=ax, cbar=False,
                xticklabels=class_names, yticklabels=class_names)
    
    plt.ylabel('Actual')
    plt.xlabel('Predicted')
    # add list of features to the title
    if features:
        plt.title(f'Confusion Matrix for \n{features}')
    else:
        plt.title('Confusion Matrix')
    plt.show()

def delong_roc_variance(ground_truth, predictions):
    """
    Computes ROC AUC variance for a single set of predictions and true binary labels.
    
    Args:
    ground_truth (array-like): True binary labels.
    predictions (array-like): Predicted scores.
    
    Returns:
    tuple: (AUC, AUC variance)
    """
    
    ground_truth = np.asarray(ground_truth)
    predictions = np.asarray(predictions)
    assert len(ground_truth) == len(predictions)
    assert np.array_equal(np.unique(ground_truth), [0, 1])
    
    # Count positive and negative examples
    n1 = np.sum(ground_truth)
    n2 = len(ground_truth) - n1
    
    # Calculate AUC
    fpr, tpr, thresholds = roc_curve(ground_truth, predictions)
    auc = np.trapz(tpr, fpr)
    
    # DeLong covariance
    tx = predictions[ground_truth == 1]
    ty = predictions[ground_truth == 0]
    tx = np.expand_dims(tx, axis=0)
    ty = np.expand_dims(ty, axis=1)
    
    v10 = np.mean(np.less(tx, ty), axis=1) - auc
    v01 = np.mean(np.greater(tx, ty), axis=0) - auc
    
    auc_variance = (np.var(v10) / n1 + np.var(v01) / n2)
    
    return auc, auc_variance

def calculate_auc_ci_delong(y_true, y_scores, alpha=0.95):
    auc, auc_var = delong_roc_variance(y_true, y_scores)
    auc_std = np.sqrt(auc_var)
    lower_upper_q = stats.norm.ppf(1 - (1 - alpha) / 2)
    ci_lower = auc - lower_upper_q * auc_std
    ci_upper = auc + lower_upper_q * auc_std
    ci_lower = max(0, ci_lower)  # Ensure lower bound is not below 0
    ci_upper = min(1, ci_upper)  # Ensure upper bound is not above 1
    return auc, auc_var, ci_lower, ci_upper

def make_roc_curve_one_var(df, feature, target='Age', flip=False, plot=False, write=False, n_bootstraps=1000, ci_percentile=95):
    if target != 'Age':
        raise ValueError('Please choose target for this function (only Age is supported)')
    age_threshold = 50
    if flip:
        # Categorize 'old' (0) and 'young' (1) based on age threshold
        df['Age Category'] = (df['Age'] < age_threshold).astype(int)
    else:
        # Categorize 'old' (1) and 'young' (0) based on age threshold
        df['Age Category'] = (df['Age'] >= age_threshold).astype(int)

    # Calculate ROC and AUC for the actual data
    thresholds = np.linspace(df[feature].min(), df[feature].max(), 50)
    tprs = []
    fprs = []

    for threshold in thresholds:
        df['Predicted'] = (df[feature] >= threshold).astype(int)
        fpr, tpr, _ = roc_curve(df['Age Category'], df['Predicted'])
        tprs.append(tpr[1])
        fprs.append(fpr[1])

    # Calculate the actual AUC
    roc_auc = auc(fprs, tprs)

    # Calculate AUC and confidence interval using DeLong's method
    y_true = df['Age Category'].values
    y_scores = df[feature].values
    auc_score, auc_var, ci_lower, ci_upper = calculate_auc_ci_delong(y_true, y_scores)

    print(f'delong auc below')
    print(f'AUC: {auc_score:.2f}, auc variance: {auc_var}, auc std: {np.sqrt(auc_var)}, 95% CI: [{ci_lower:.2f}, {ci_upper:.2f}]')

    # Since the DeLong method doesn't directly provide TPRs, we use the original ROC curve for TPRs
    delong_tprs = tprs  # Use the TPRs from the original ROC calculation

    plot_roc_with_ci(fprs, delong_tprs, roc_auc, [delong_tprs], ci_lower, ci_upper, feature, 'delong', plot, write=write)

    # Bootstrap to calculate AUC confidence interval
    bootstrapped_aucs = []
    bootstrapped_tprs = []

    rng = np.random.RandomState(42)
    for _ in range(n_bootstraps):
        # Resample with replacement
        df_resampled = df.sample(n=len(df), replace=True, random_state=rng)
        tprs_resampled = []
        fprs_resampled = []

        for threshold in thresholds:
            df_resampled['Predicted'] = (df_resampled[feature] >= threshold).astype(int)
            fpr, tpr, _ = roc_curve(df_resampled['Age Category'], df_resampled['Predicted'])
            tprs_resampled.append(tpr[1])
            fprs_resampled.append(fpr[1])

        # Sort fprs and tprs before calculating AUC
        fprs_resampled, tprs_resampled = zip(*sorted(zip(fprs_resampled, tprs_resampled)))
        bootstrapped_auc = auc(fprs_resampled, tprs_resampled)
        bootstrapped_aucs.append(bootstrapped_auc)
        bootstrapped_tprs.append(np.interp(np.linspace(0, 1, 100), fprs_resampled, tprs_resampled))

    bootstrapped_aucs = np.array(bootstrapped_aucs)
    auc_mean = np.mean(bootstrapped_aucs)
    auc_std = np.std(bootstrapped_aucs)
    ci_lower = np.percentile(bootstrapped_aucs, (100 - ci_percentile) / 2)
    ci_upper = np.percentile(bootstrapped_aucs, 100 - (100 - ci_percentile) / 2)

    print('bootstrapping auc below')
    print(f'AUC: {roc_auc:.2f}, 95% CI: [{ci_lower:.2f}, {ci_upper:.2f}], auc_mean: {auc_mean:.2f}, auc_std: {auc_std:.2f}')

    # Plot ROC Curve with confidence interval using bootstrapped data
    plot_roc_with_ci(fprs, tprs, roc_auc, bootstrapped_tprs, ci_lower, ci_upper, feature, 'bootstrap', plot, write)
    return 0


def plot_roc_with_ci(fprs, tprs, roc_auc, bootstrapped_tprs, ci_lower, ci_upper, feature, method='bootstrap', plot=False, write=False):
    
    # Set up style and font
    sns.set_style("whitegrid")
    source_sans = FontProperties(fname='C:\\Users\\gt8mar\\Downloads\\Source_Sans_3\\static\\SourceSans3-Regular.ttf')
    
    plt.rcParams.update({
        'pdf.fonttype': 42, 'ps.fonttype': 42,
        'font.size': 7, 'axes.labelsize': 7,
        'xtick.labelsize': 6, 'ytick.labelsize': 6,
        'legend.fontsize': 5, 'lines.linewidth': 0.5
    })

    base_color = '#1f77b4' #'#6B0F1A'

    fig, ax = plt.subplots(figsize=(2.4, 2.0))    
    # Plot the mean ROC curve
    ax.plot(fprs, tprs, marker='', linestyle='-', markersize=2, color=base_color, label=f'ROC curve (AUC = {roc_auc:.2f})')
    
    # Calculate and plot the confidence interval for the ROC curve
    if len(bootstrapped_tprs) > 1:
        tprs_lower = np.percentile(bootstrapped_tprs, 2.5, axis=0)
        tprs_upper = np.percentile(bootstrapped_tprs, 97.5, axis=0)
        ax.fill_between(np.linspace(0, 1, 100), tprs_lower, tprs_upper, color=base_color, alpha=0.2, label=f'95% CI:[{ci_lower:.2f}, {ci_upper:.2f}]')
    
    ax.plot([0, 1], [0, 1], color='grey', linestyle='--', markersize=2, label='Random guess')
    ax.set_xlabel('False Positive Rate', fontproperties=source_sans)
    ax.set_ylabel('True Positive Rate', fontproperties=source_sans)
    ax.set_title(f'Age Classification using {feature}', fontproperties=source_sans, fontsize=8)
    ax.legend(loc='lower right', prop=source_sans)
    ax.grid(True, linewidth=0.3)

    plt.tight_layout()
    
    if write:
        plt.savefig(os.path.join('C:\\Users\\gt8mar\\capillary-flow\\results\\', f'roc_curve_{method}_{feature}.png'), dpi=600)
    if plot:
        plt.show()
    else:
        plt.close()
    return 0
def run_regression(df, plot = False):
    """
    Runs a linear regression analysis on the inputted DataFrame and plots results.

    Args:
        df (DataFrame): The DataFrame to be analyzed
    
    Returns:
        0 if successful
    """
    plt.close('all')
    collapsed_df = collapse_df(df)
    collapsed_df = make_log_df(collapsed_df)
    if plot:
        plot_stats(collapsed_df)

    # make_models(collapsed_df, variable = 'Age-Score', log = False, plot=False)
    # make_models(collapsed_df, variable = 'Log Age-Score', log = True, plot=False)
    # make_models(collapsed_df, variable = 'Median Velocity', log = False, plot=False)
        
    # compare_log_and_linear(collapsed_df, "Age-Score", plot=False)
    logistic_regression_features = ['Log Age-Score', 'Pressure 0.2', 'Pressure 0.4', 'Pressure 1.2', 
                                    'Median SYS_BP']
    # make lasso features all features not including the target Age
    lasso_features = collapsed_df.columns.tolist()
    # lasso_features = ['Age', 'Participant', 'Log Age-Score', 'Pressure 0.2', 'Pressure 1.2', 'Median SYS_BP']
    lasso_features.remove('Participant')
    lasso_features.remove('Age')
    # remove_features = ['Log Pressure 0.2', 'Log Pressure 0.4', 'Log Pressure 0.6', 'Log Pressure 0.8', 'Log Pressure 1.0', 'Log Pressure 1.2']
    # lasso_features = [feature for feature in lasso_features if feature not in remove_features]
    target = 'Age'

    # # Make models
    # logistic_model = perform_logistic_regression(collapsed_df, logistic_regression_features, target)
    # # lasso_model = perform_lasso_regression(collapsed_df, lasso_features, target)
    # print(lasso_model)
    # lasso_model_eval = perform_lasso_regression_and_evaluate(collapsed_df, lasso_features, target)
    # print(lasso_model_eval)

    # # # Calculate AUC with age threshold of 50
    # y_true = (collapsed_df['Age'] > 50).astype(int)
    # y_scores = lasso_model_eval.predict(collapsed_df[lasso_features])
    # auc = calculate_auc(y_true, y_scores, plot=True)

    # # # plot confusion matrix for lasso model
    # plot_confusion_matrix(y_true, y_scores, threshold=50, class_names=['Under 50', 'Over 50'])   

    # -------------------------------------------------------------------------------------------------------

    # compare_log_and_linear(collapsed_df, "Age-Score", plot=False)
    logistic_features2 = ['Log Age-Score', 'Pressure 1.2', 
                                    'Median SYS_BP']

    # Make models
    predict_age_with_linear_regression(collapsed_df, logistic_features2)
    logistic_model2 = perform_logistic_regression(collapsed_df, logistic_features2, target)
    # logistic_model_eval2 = perform_logistic_regression_and_evaluate(collapsed_df, logistic_features2, target)

    plt.close('all')
    make_roc_curve_one_var(collapsed_df, 'Log Age-Score', target='Age', flip = True, write=True)
    make_roc_curve_one_var(collapsed_df, 'Age-Score', target='Age', flip = True, write=True)
    make_roc_curve_one_var(collapsed_df, 'Log Pressure 1.2', target='Age', flip = False, write=True)
    make_roc_curve_one_var(collapsed_df, 'Pressure 1.2', target='Age', flip = False, write=True)

    # # Calculate AUC with age threshold of 50
    # y_true = (collapsed_df['Age'] > 50).astype(int)
    # y_scores = logistic_model2.predict(collapsed_df[logistic_features2])
    # auc = calculate_auc(y_true, y_scores, features = logistic_features2, plot=True)

    # # plot confusion matrix for logistic model
    # plot_confusion_matrix(y_true, y_scores, threshold=50, features = logistic_features2, class_names=['Under 50', 'Over 50'])

    # # plot ROC curve for logistic model
    # fpr, tpr, thresholds = roc_curve(y_true, y_scores)
    # plt.figure()
    # plt.plot(fpr, tpr, label='ROC curve (area = %0.2f)' % auc)
    # plt.plot([0, 1], [0, 1], 'k--')  # random predictions curve
    # plt.xlim([0.0, 1.0])
    # plt.ylim([0.0, 1.05])
    # plt.xlabel('False Positive Rate')
    # plt.ylabel('True Positive Rate')
    # plt.title('Receiver Operating Characteristic (ROC) for Logistic Regression')
    # plt.legend(loc="lower right")
    # plt.show()

    

    # -------------------------------------------------------------------------------------------------------

    return 0

# def calculate_cdf_area(data, start=10, end=700):
#     # Generate a linear space from the min to max velocity in the range of interest
#     x = np.linspace(start, end, num=500)
    
#     # Calculate the CDF using the empirical data
#     cdf = np.interp(x, np.sort(data), np.linspace(0, 1, len(data)))
    
#     # Calculate the area under the CDF curve using Simpson's rule
#     area = simps(cdf, x)
#     return area

# def calculate_distance_score(data):
#     # Calculate the CDF area for the entire dataset
#     entire_dataset_area = calculate_cdf_area(data)

#     # Calculate the CDF area for each participant and compute the distance score
#     participant_scores = data.groupby('Participant')['Corrected Velocity'].apply(lambda x: entire_dataset_area - calculate_cdf_area(x))

#     return participant_scores

def calculate_bp_stats(sub_df):
    bp_below_120 = sub_df[sub_df['SYS_BP'] < 120].shape[0]
    bp_above_120 = sub_df[sub_df['SYS_BP'] >= 120].shape[0]
    return bp_below_120, bp_above_120

def get_dataset_characteristics(df):
    # collapse df so each participant has one row. Take the median of the systolic blood pressure
    collapsed_df = df.groupby(['Participant', 'Sex']).agg({'SYS_BP': 'median', 'Age': 'mean'}).reset_index()
    # Calculate overall statistics
    total_participants = len(collapsed_df)
    mean_age = collapsed_df['Age'].mean()
    std_age = collapsed_df['Age'].std()
    # included = collapsed_df['Included'].sum()
    # excluded = total_participants - included
    bp_below_120_total = collapsed_df[collapsed_df['SYS_BP'] < 120].shape[0]
    bp_above_120_total = collapsed_df[collapsed_df['SYS_BP'] >= 120].shape[0]

    # Calculate age-based statistics
    under_fifty = collapsed_df[collapsed_df['Age'] < 50]
    above_fifty = collapsed_df[collapsed_df['Age'] >= 50]

    under_fifty_stats = {
        'total': len(under_fifty),
        'mean_age': under_fifty['Age'].mean(),
        'std_age': under_fifty['Age'].std(),
        'bp_below_120': calculate_bp_stats(under_fifty)[0],
        'bp_above_120': calculate_bp_stats(under_fifty)[1]
        }

    above_fifty_stats = {
        'total': len(above_fifty),
        'mean_age': above_fifty['Age'].mean(),
        'std_age': above_fifty['Age'].std(),
        'bp_below_120': calculate_bp_stats(above_fifty)[0],
        'bp_above_120': calculate_bp_stats(above_fifty)[1]
    }

    # Calculate sex-based statistics
    males = collapsed_df[collapsed_df['Sex'] == 'M']
    females = collapsed_df[collapsed_df['Sex'] == 'F']

    male_stats = {
        'total': len(males),
        'mean_age': males['Age'].mean(),
        'std_age': males['Age'].std(),
        'bp_below_120': calculate_bp_stats(males)[0],
        'bp_above_120': calculate_bp_stats(males)[1]
    }

    female_stats = {
        'total': len(females),
        'mean_age': females['Age'].mean(),
        'std_age': females['Age'].std(),
        'bp_below_120': calculate_bp_stats(females)[0],
        'bp_above_120': calculate_bp_stats(females)[1]
    }

    # Output to LaTeX table
    latex_table = f"""
    \\begin{{table}}[h]
        \\centering
        \\caption{{Participant Demographics and Characteristics}}
        \\begin{{tabular}}{{@{{}}lcccc@{{}}}}
            \\toprule
            \\textbf{{Group}} & \\textbf{{Total Participants (Mean Age $\\pm$ SD)}} & \\textbf{{BP $<$ 120 sys}} & \\textbf{{BP $>$ 120 sys}} \\
            \\midrule
            Total & {total_participants} ({mean_age:.1f} $\\pm$ {std_age:.1f}) & {bp_below_120_total} ({(bp_below_120_total / total_participants) * 100:.0f}\\%) & {bp_above_120_total} ({(bp_above_120_total / total_participants) * 100:.0f}\\%) \\\\
            Under Fifty & {under_fifty_stats['total']} ({under_fifty_stats['mean_age']:.1f} $\\pm$ {under_fifty_stats['std_age']:.1f}) & {under_fifty_stats['bp_below_120']} ({(under_fifty_stats['bp_below_120'] / under_fifty_stats['total']) * 100:.0f}\\%) & {under_fifty_stats['bp_above_120']} ({(under_fifty_stats['bp_above_120'] / under_fifty_stats['total']) * 100:.0f}\\%) \\\\
            Above Fifty & {above_fifty_stats['total']} ({above_fifty_stats['mean_age']:.1f} $\\pm$ {above_fifty_stats['std_age']:.1f}) & {above_fifty_stats['bp_below_120']} ({(above_fifty_stats['bp_below_120'] / above_fifty_stats['total']) * 100:.0f}\\%) & {above_fifty_stats['bp_above_120']} ({(above_fifty_stats['bp_above_120'] / above_fifty_stats['total']) * 100:.0f}\\%) \\\\
            Male Participants & {male_stats['total']} ({male_stats['mean_age']:.1f} $\\pm$ {male_stats['std_age']:.1f}) & {male_stats['bp_below_120']} ({(male_stats['bp_below_120'] / male_stats['total']) * 100:.0f}\\%) & {male_stats['bp_above_120']} ({(male_stats['bp_above_120'] / male_stats['total']) * 100:.0f}\\%) \\\\
            Female Participants & {female_stats['total']} ({female_stats['mean_age']:.1f} $\\pm$ {female_stats['std_age']:.1f}) & {female_stats['bp_below_120']} ({(female_stats['bp_below_120'] / female_stats['total']) * 100:.0f}\\%) & {female_stats['bp_above_120']} ({(female_stats['bp_above_120'] / female_stats['total']) * 100:.0f}\\%) \\\\
            \\bottomrule
        \\end{{tabular}}
    \\end{{table}}
    """

    print(latex_table)


def empirical_cdf(data):
    """Generates the empirical CDF for a dataset."""
    sorted_data = np.sort(data)
    cdf = np.arange(1, len(data) + 1) / len(data)
    return sorted_data, cdf

def plot_ks_statistic(sample, reference):
    """Plots the empirical CDFs of a sample and a reference dataset, highlighting the KS statistic."""
    # Compute empirical CDFs
    sample_sorted, sample_cdf = empirical_cdf(sample)
    reference_sorted, reference_cdf = empirical_cdf(reference)
    
    # Calculate KS statistic and the corresponding x-value
    differences = np.abs(sample_cdf - np.interp(sample_sorted, reference_sorted, reference_cdf))
    ks_statistic = np.max(differences)
    ks_x = sample_sorted[np.argmax(differences)]
    
    # Plotting
    plt.figure(figsize=(10, 6))
    plt.plot(sample_sorted, sample_cdf, label='Sample CDF', linestyle='--', color='blue')
    plt.plot(reference_sorted, reference_cdf, label='Reference CDF', color='green')
    
    # Highlight the KS statistic
    plt.fill_betweenx([0, 1], ks_x, ks_x + ks_statistic, color='red', alpha=0.3, label=f'KS Statistic = {ks_statistic:.4f}')
    
    plt.title('Empirical CDFs and KS Statistic')
    plt.xlabel('Value')
    plt.ylabel('CDF')
    plt.legend()
    plt.grid(True)
    plt.show()

def kolmogorov_smirnov_test_per_part(entire_dataset, reference, plot = False):
    # Create the empirical CDF function from the dataset
    ecdf = empirical_cdf_fn(reference['Corrected Velocity'])

    ks_vals = pd.DataFrame(columns=['Participant', 'KS Statistic', 'KS P-Value'])
    # Perform the KS test comparing the sample to the empirical CDF
    for participant in entire_dataset['Participant'].unique():
        participant_velocities = entire_dataset[entire_dataset['Participant'] == participant]['Corrected Velocity']
        # Perform the KS test comparing the sample to the empirical CDF
        ks_statistic, p_value = kstest(participant_velocities, ecdf)
        ks_vals = ks_vals.append({'Participant': participant, 'KS Statistic': ks_statistic, 'KS P-Value': p_value}, ignore_index=True)
    if plot:
        # plot the KS statistic and p-value for each participant on two different subplots
        plt.figure(figsize=(10, 6))
        plt.subplot(1, 2, 1)
        plt.bar(ks_vals['Participant'], ks_vals['KS Statistic'], width=0.5)
        plt.xlabel('Participant')
        plt.ylabel('KS Statistic')
        plt.title('KS Statistic for Each Participant')
        plt.xticks(rotation=45)
        plt.subplot(1, 2, 2)
        plt.bar(ks_vals['Participant'], ks_vals['KS P-Value'], width=0.5)
        plt.xlabel('Participant')
        plt.ylabel('P-Value')
        plt.title('P-Value for Each Participant')
        plt.xticks(rotation=45)
        plt.tight_layout()
        plt.show()
        return 0

    # Assuming data_above_50 and data_below_50 are arrays containing all measurements
def bootstrap_test(data1, data2, n_iterations=1000):
    size = min(len(data1), len(data2))
    p_values = []
    
    for i in range(n_iterations):
        sample1 = np.random.choice(data1, size=size, replace=True)
        sample2 = np.random.choice(data2, size=size, replace=True)
        stat, p = mannwhitneyu(sample1, sample2)
        p_values.append(p)
    
    plt.hist(p_values, bins=30, edgecolor='k', alpha=0.7)
    plt.xlabel('p-value')
    plt.ylabel('Frequency')
    plt.title('Bootstrap p-value Distribution')
    plt.show()

    return np.mean(p_values)


def calculate_cdf_area(data, start=10, end=700):
    data = data['Corrected Velocity']
    log_data = np.log1p(data)
    data_sorted = np.sort(data)
    log_data_sorted = np.sort(log_data)
    p = 1. * np.arange(len(data)) / (len(data) - 1)
    p_log = 1. * np.arange(len(log_data)) / (len(log_data) - 1)
    
    # Interpolate to find CDF values at start and end points if necessary
    start_cdf = np.interp(start, data_sorted, p)
    start_cdf_log = np.interp(np.log1p(start), log_data_sorted, p_log)
    end_cdf = np.interp(end, data_sorted, p)
    end_cdf_log = np.interp(np.log1p(end), log_data_sorted, p_log)
    
    # Calculate the area under the CDF curve using Simpson's rule within the range
    x = np.linspace(start, end, num=500)  # More points for a smoother curve and more accurate integration
    x_log = np.linspace(np.log1p(start), np.log1p(end), num=500)
    cdf_values = np.interp(x, data_sorted, p)
    cdf_values_log = np.interp(x_log, log_data_sorted, p_log)
    area = simps(cdf_values, x)
    area_log = simps(cdf_values_log, x_log)
    
    return area, area_log

def calculate_area_score(data, start=10, end=700, plot = False, verbose = False, log = False):
    area, area_log = calculate_cdf_area(data, start, end)
    if verbose:
        print(f'Area: {area:.2f}, Log Area: {area_log:.2f}')
    area_scores = []
    for participant in data['Participant'].unique():
        participant_df = data[data['Participant'] == participant]
        participant_area, participant_area_log = calculate_cdf_area(participant_df)
        if verbose:
            print(f'Participant {participant} has a CDF area of {participant_area:.2f} and a log CDF area of {participant_area_log:.2f}')
        area_scores.append([participant, participant_area-area, participant_area_log-area_log])
    # plot Age-Scores
    area_scores_df = pd.DataFrame(area_scores, columns=['Participant', 'Age-Score', 'Log Age-Score'])
    plt.figure(figsize=(10, 6))
    if log:
        area_scores_df = area_scores_df.sort_values(by='Log Age-Score', ascending=False)
        plt.bar(area_scores_df['Participant'], area_scores_df['Log Age-Score'], width=0.5)
        plt.ylabel('Log Age-Score')
        plt.title('Log Age-Score for Each Participant')
    else:
        area_scores_df = area_scores_df.sort_values(by='Age-Score', ascending=False)
        plt.bar(area_scores_df['Participant'], area_scores_df['Age-Score'], width=0.5)
        plt.ylabel('Age-Score')
        plt.title('Age-Score for Each Participant')
    plt.xlabel(f'Participant')
    plt.xticks(rotation=45)
    if plot:
        plt.show()
    else:
        plt.close()
    return area_scores_df

def plot_area_score(df, log = False, plot = False, write = False):
    plt.close()

    # Set up style and font
    sns.set_style("whitegrid")
    source_sans = FontProperties(fname='C:\\Users\\gt8mar\\Downloads\\Source_Sans_3\\static\\SourceSans3-Regular.ttf')
    
    plt.rcParams.update({
        'pdf.fonttype': 42, 'ps.fonttype': 42,
        'font.size': 7, 'axes.labelsize': 7,
        'xtick.labelsize': 6, 'ytick.labelsize': 6,
        'legend.fontsize': 5, 'lines.linewidth': 0.5
    })

    base_color = '#1f77b4'

    fig, ax = plt.subplots(figsize=(2.4, 2.0))
    if log:
        # plot Age-Score vs age scatter
        ax.scatter(df['Age'], df['Log Age-Score'], color=base_color, marker='o', s=3)
        ax.set_xlabel('Age', fontproperties=source_sans)
        ax.set_ylabel('Log Age-Score', fontproperties=source_sans)
        ax.set_title('Log Age-Score vs. Age', fontproperties=source_sans, fontsize=8)
    else:
        # plot Age-Score vs age scatter
        ax.scatter(df['Age'], df['Age-Score'], color=base_color, marker='o', s=3)
        ax.set_xlabel('Age', fontproperties=source_sans)
        ax.set_ylabel('Age-Score', fontproperties=source_sans)
        ax.set_title('Age-Score vs. Age', fontproperties=source_sans, fontsize=8)
    ax.grid(True, linewidth=0.3)
    plt.tight_layout()

    if write:
        if log:
            plt.savefig(os.path.join('C:\\Users\\gt8mar\\capillary-flow\\results\\', f'log_age_score_vs_age.png'), dpi=600)
        else:
            plt.savefig(os.path.join('C:\\Users\\gt8mar\\capillary-flow\\results\\', f'age_score_vs_age.png'), dpi=600)
    if plot:
        plt.show()
    else:
        plt.close()
    return 0


def plot_medians_pvals(summary_df_nhp_video_medians):
    if 'Sex' not in summary_df_nhp_video_medians.columns:
        raise ValueError("DataFrame must include 'Sex' column for ANOVA analysis.")

    print('Summary df nhp video medians')
    print(summary_df_nhp_video_medians.columns)
    # Rename 'Video Median Velocity' column to avoid spaces
    summary_df_nhp_video_medians = summary_df_nhp_video_medians.rename(columns={'Video Median Velocity': 'Video_Median_Velocity'})
    # Calculate the median velocity per participant
    medians_nhp_vidmed = summary_df_nhp_video_medians.groupby('Participant')['Video_Median_Velocity'].median().reset_index()

    # Merge this back with the original data to get age and sex information
    merged_data = pd.merge(medians_nhp_vidmed, summary_df_nhp_video_medians[['Participant', 'Age', 'Sex']], on='Participant', how='left')
    merged_data = merged_data.drop_duplicates().reset_index(drop=True)

    # Define age groups
    merged_data['Age_Group'] = merged_data['Age'].apply(lambda x: 'Above 50' if x >= 50 else 'Below 50')

    # Statistical test
    above_50 = merged_data[merged_data['Age_Group'] == 'Above 50']['Video_Median_Velocity']
    below_50 = merged_data[merged_data['Age_Group'] == 'Below 50']['Video_Median_Velocity']
    stat, p_value = mannwhitneyu(above_50, below_50)

    # Visualization
    plt.figure(figsize=(10, 6))
    sns.boxplot(x='Age_Group', y='Video_Median_Velocity', data=merged_data, palette="Set3", boxprops=dict(alpha=.3))
    sns.swarmplot(x='Age_Group', y='Video_Median_Velocity', data=merged_data, color='black')
    plt.title('Comparison of Median Blood Flow Velocities by Age Group')
    plt.xlabel('Age Group')
    plt.ylabel('Median Blood Flow Velocity')
    plt.annotate(f'p-value = {p_value:.3f}', xy=(0.5, 0.95), xycoords='axes fraction', ha='center', va='top',
                 fontsize=12, color='red')
    plt.show()

    # Print the p-value
    print(f"The p-value for the comparison between groups is: {p_value}")

    # Fit model for ANOVA including Sex
    model = ols('Video_Median_Velocity ~ C(Age_Group) + C(Sex) + C(Age_Group):C(Sex)', data=merged_data).fit()

    # ANOVA table
    anova_results = sm.stats.anova_lm(model, typ=2)
    print(anova_results)

    return 0

def plot_results_with_annotations(data):
    plt.figure(figsize=(10, 6))
    
    # Creating a box plot
    sns.boxplot(x='Age_Group', y='Video_Median_Velocity', hue='Sex', data=data, palette="Set2")

    # Adding titles and labels
    plt.title('Impact of Age Group and Sex on Video Median Velocity')
    plt.xlabel('Age Group')
    plt.ylabel('Median Video Velocity')

    # Annotating with p-values
    # Adjust the positions according to your plot structure
    plt.text(0.5, 300, f'p = 2.23e-08', horizontalalignment='center', color='black', weight='semibold')
    plt.text(0.5, 280, f'Age*BP p = 0.00087', horizontalalignment='center', color='red', weight='semibold')
    plt.text(0.5, 260, f'Sex*BP p = 0.00051', horizontalalignment='center', color='blue', weight='semibold')

    plt.legend(title='Sex')
    plt.show()


# def analyze_velocity_influence(summary_df):
#     if 'Sex' not in summary_df.columns or 'SYS_BP' not in summary_df.columns:
#         raise ValueError("DataFrame must include both 'Sex' and 'SYS_BP' columns for the analysis.")

#     # Prepare your data: Ensure there are no missing values, etc.
#     summary_df.dropna(subset=['Video Median Velocity', 'Age', 'Sex', 'SYS_BP'], inplace=True)

#     # rename 'Video Median Velocity' column to avoid spaces
#     summary_df = summary_df.rename(columns={'Video Median Velocity': 'Video_Median_Velocity'})

#     # Define age groups
#     summary_df['Age_Group'] = summary_df['Age'].apply(lambda x: 'Above 50' if x >= 50 else 'Below 50')

#     # Fit the ANOVA model with SYS_BP included
#     model = ols('Video_Median_Velocity ~ C(Age_Group) + C(Sex) + SYS_BP + C(Age_Group):C(Sex) + C(Age_Group):SYS_BP + C(Sex):SYS_BP', data=summary_df).fit()

#     # Display ANOVA table
#     anova_results = sm.stats.anova_lm(model, typ=2)
#     print(anova_results)
#     plot_results_with_annotations(summary_df)

#     return model

def perform_anova_analysis(df, variable ='Age', log = False, plot = True):
    # Calculate the median velocity per participant
    participant_medians = df.groupby('Participant').agg({
        'Video Median Velocity': 'median',  # Assume your velocity column is named 'Video Median Velocity'
        'Age': 'first',  # Assumes each participant's age is constant across rows
        'Sex': 'first',  # Assumes sex is constant
        'SYS_BP': 'median'  # Assumes systolic blood pressure is constant
    }).reset_index()

    participant_medians['Log_Participant_Median_Velocity'] = np.log(participant_medians['Video Median Velocity']+1)
    # Rename the aggregated velocity for clarity
    participant_medians.rename(columns={'Video Median Velocity': 'Participant_Median_Velocity'}, inplace=True)

    if log:
        median_variable = 'Log_Participant_Median_Velocity'
    else:
        median_variable = 'Participant_Median_Velocity'
      
    # Fit model for ANOVA including SYS_BP
    model = ols(f'{median_variable} ~ Age + C(Sex) + SYS_BP + Age:C(Sex) + Age:SYS_BP + C(Sex):SYS_BP', data=participant_medians).fit()
        
    # ANOVA table
    anova_results = sm.stats.anova_lm(model, typ=2)
    print("ANOVA Results:")
    print(anova_results)

    # # Visualization
    # plt.figure(figsize=(12, 8))
    # sns.boxplot(x='Age', y='Participant_Median_Velocity', hue='Sex', data=participant_medians, palette='Set2')
    # plt.title('Impact of Age and Sex on Median Participant Velocity')
    # plt.xlabel('Age')
    # plt.ylabel('Median Participant Velocity')
    # plt.legend(title='Sex')
    # plt.show()

    # Assuming 'participant_medians' is the DataFrame prepared earlier with median velocities and demographic data
    # Reclassify 'Age' into 'Above 50' and 'Below 50'
    participant_medians['Age_Group'] = participant_medians['Age'].apply(lambda x: 'Above 50' if x >= 50 else 'Below 50')

    # # Plotting
    # plt.figure(figsize=(12, 8))
    # sns.boxplot(x='Age_Group', y='Participant_Median_Velocity', hue='Sex', data=participant_medians, palette='Set2')
    # plt.title('Impact of Age Group and Sex on Median Participant Velocity')
    # plt.xlabel('Age Group')
    # plt.ylabel('Median Participant Velocity')

    # # Adding annotations for significant results, adjust these based on your specific p-values
    # plt.text(0.5, participant_medians['Participant_Median_Velocity'].max() * 0.9, f'Age Group p = 0.000083', horizontalalignment='center', color='black', weight='semibold')
    # plt.text(0.5, participant_medians['Participant_Median_Velocity'].max() * 0.85, f'Age*Sex p = 0.001886', horizontalalignment='center', color='red', weight='semibold')
    # plt.text(0.5, participant_medians['Participant_Median_Velocity'].max() * 0.8, f'Age*BP p = 0.002298', horizontalalignment='center', color='blue', weight='semibold')

    # plt.legend(title='Sex')
    # plt.show()

    # Assuming 'participant_medians' is your DataFrame with median velocities and other demographic data
    # Adjust the age column to create two groups: Above 50 and Below 50
    participant_medians['Age_Group'] = participant_medians['Age'].apply(lambda x: 'Above 50' if x >= 50 else 'Below 50')
    participant_medians['SYS_BP_Group'] = np.where(participant_medians['SYS_BP'] < 120, '<120', '≥120')
    participant_medians['Sex_Group'] = np.where(participant_medians['Sex'] == 'M', 'M', 'F')

    # print the two group medians
    # Calculate the two group medians
    above_50_median = participant_medians.loc[participant_medians['Age_Group'] == 'Above 50', median_variable].median()
    below_50_median = participant_medians.loc[participant_medians['Age_Group'] == 'Below 50', median_variable].median()
    above_120_median = participant_medians.loc[participant_medians['SYS_BP_Group'] == '≥120', median_variable].median()
    below_120_median = participant_medians.loc[participant_medians['SYS_BP_Group'] == '<120', median_variable].median()
    male_median = participant_medians.loc[participant_medians['Sex_Group'] == 'M', median_variable].median()
    female_median = participant_medians.loc[participant_medians['Sex_Group'] == 'F', median_variable].median()

    # Calculate standard deviations for different groups
    above_50_std = participant_medians.loc[participant_medians['Age_Group'] == 'Above 50', median_variable].std()
    below_50_std = participant_medians.loc[participant_medians['Age_Group'] == 'Below 50', median_variable].std()
    above_120_std = participant_medians.loc[participant_medians['SYS_BP_Group'] == '≥120', median_variable].std()
    below_120_std = participant_medians.loc[participant_medians['SYS_BP_Group'] == '<120', median_variable].std()
    male_std = participant_medians.loc[participant_medians['Sex_Group'] == 'M', median_variable].std()
    female_std = participant_medians.loc[participant_medians['Sex_Group'] == 'F', median_variable].std()

    # Print the two group medians and standard deviations
    print(f"{median_variable} for Age Group Above 50: {above_50_median:.2f} (Std: {above_50_std:.2f})")
    print(f"{median_variable} for Age Group Below 50: {below_50_median:.2f} (Std: {below_50_std:.2f})")
    print(f"Difference in {median_variable}: {above_50_median - below_50_median:.2f}")
    print(f"Percentage Increase: {((above_50_median - below_50_median) / below_50_median) * 100:.2f}%")

    print(f"{median_variable} for SYS_BP Group ≥120: {above_120_median:.2f} (Std: {above_120_std:.2f})")
    print(f"{median_variable} for SYS_BP Group <120: {below_120_median:.2f} (Std: {below_120_std:.2f})")

    print(f"{median_variable} for Males: {male_median:.2f} (Std: {male_std:.2f})")
    print(f"{median_variable} for Females: {female_median:.2f} (Std: {female_std:.2f})")



    if plot:
        # Plotting
        plt.figure(figsize=(10, 6))
        if variable == 'Age':
            boxplot = sns.boxplot(x='Age_Group', y=median_variable, data=participant_medians, palette='Set3')
            # sns.stripplot(x='Age_Group', y=median_variable, data=participant_medians, color='black', jitter=0.1, size=5, alpha=0.6)
            sns.swarmplot(x='Age_Group', y=median_variable, data=participant_medians, color='black', size=5, alpha=0.7)

            plt.title('Impact of Age Group on Median Participant Velocity')
            plt.xlabel('Age Group')
        elif variable == 'SYS_BP':
            boxplot = sns.boxplot(x='SYS_BP_Group', y=median_variable, data=participant_medians, palette='Set1')
            # sns.stripplot(x='SYS_BP', y=median_variable, data=participant_medians, color='black', jitter=0.1, size=5, alpha=0.6)
            sns.swarmplot(x='SYS_BP_Group', y=median_variable, data=participant_medians, color='black', size=5, alpha=0.7)

            plt.title('Impact of Systolic Blood Pressure on Median Participant Velocity')
            plt.xlabel('Systolic Blood Pressure')
        elif variable == 'Sex':
            boxplot = sns.boxplot(x='Sex_Group', y=median_variable, data=participant_medians, palette='Set2')
            # sns.stripplot(x='SYS_BP', y=median_variable, data=participant_medians, color='black', jitter=0.1, size=5, alpha=0.6)
            sns.swarmplot(x='Sex_Group', y=median_variable, data=participant_medians, color='black', size=5, alpha=0.7)

            plt.title('Impact of Biological Sex on Median Participant Velocity')
            plt.xlabel('Sex')
        plt.ylabel('Median Participant Velocity')

        # Annotate with p-value, assuming you already have it calculated or from previous analysis (p = 0.000083 in your case)
        # Adding a star (*) to indicate statistical significance
        if variable == 'Age':
            p_value = 0.000083
            significance = "*" if p_value < 0.05 else "ns"  # ns stands for not significant
            plt.text(0.5, participant_medians[median_variable].max() * 0.95, f'p = {p_value:.5f} {significance}', horizontalalignment='center', color='black', weight='semibold')

        plt.show()

    return model
    
def summarize_set01(filepath='C:\\Users\\gt8mar\\capillary-flow\\metadata\\merged\\merged_metadata.csv'):
    # Load the Excel file
    df = pd.read_csv(filepath)

    # Split the 'BP' column into 'SYS_BP' and 'DIA_BP'
    df[['SYS_BP', 'DIA_BP']] = df['BP'].str.split('/', expand=True).astype(float)

    # Filter rows for 'set01'
    set01_df = df[df['SET'] == 'set01']

    # Calculate necessary statistics
    results = {
        'Group': ['All', 'Below fifty', 'Fifty and above'],
        'Average Age': [],
        'Std Age': [],
        'Average SYS_BP': [],
        'Std SYS_BP': [],
        'Average DIA_BP': [],
        'Std DIA_BP': [],
        'Average Pulse': [],
        'Std Pulse': [],
        'Male Count': [],
        'Female Count': []
    }

    # Define age groups
    all_ages = set01_df
    below_fifty = set01_df[set01_df['Age'] < 50]
    fifty_and_above = set01_df[set01_df['Age'] >= 50]

    for group in [all_ages, below_fifty, fifty_and_above]:
        results['Average Age'].append(group['Age'].mean())
        results['Std Age'].append(group['Age'].std())
        results['Average SYS_BP'].append(group['SYS_BP'].mean())
        results['Std SYS_BP'].append(group['SYS_BP'].std())
        results['Average DIA_BP'].append(group['DIA_BP'].mean())
        results['Std DIA_BP'].append(group['DIA_BP'].std())
        results['Average Pulse'].append(group['Pulse'].mean())
        results['Std Pulse'].append(group['Pulse'].std())
        results['Male Count'].append(group[group['Sex'] == 'M'].shape[0])
        results['Female Count'].append(group[group['Sex'] == 'F'].shape[0])

    # Create a DataFrame from the results dictionary
    table_fig = pd.DataFrame(results)
    return table_fig

def extract_capillary(image_path):
    image_path = image_path.replace('.tiff', '').replace('.png', '')
    image_path_list  = image_path.split('_')
    capillary_name = image_path_list[-1]
    return capillary_name

def calculate_age(date, birthday):
    date = datetime.datetime.strptime(str(int(date)), '%y%m%d')
    birthday = datetime.datetime.strptime(str(int(birthday)), '%Y%m%d')
    age = date.year - birthday.year
    if date.month < birthday.month or (date.month == birthday.month and date.day < birthday.day):
        age -= 1
    return age

def plot_models(df, result, variable='Age', log=False):
    # Extract residuals and fitted values from the mixed-effects model
    residuals = result.resid
    fitted = result.fittedvalues

    # 1. Residual Plot
    plt.figure(figsize=(8, 6))
    sns.residplot(x=fitted, y=residuals, lowess=True, line_kws={'color': 'red'})
    plt.xlabel('Fitted values')
    plt.ylabel('Residuals')
    plt.title('Residuals vs Fitted')
    plt.show()

    # 2. QQ Plot
    plt.figure(figsize=(8, 6))
    sm.qqplot(residuals, line='45', fit=True)
    plt.title('QQ Plot of Residuals')
    plt.show()

    # 3. Fitted vs Residuals Plot
    plt.figure(figsize=(8, 6))
    plt.scatter(fitted, residuals)
    plt.axhline(y=0, color='red', linestyle='--')
    plt.xlabel('Fitted Values')
    plt.ylabel('Residuals')
    plt.title('Fitted vs Residuals')
    plt.show()

    # 4. Cook's Distance for Mixed-Effects Model
    influence = result.get_influence()
    cooks = influence.cooks_distance[0]

    plt.figure(figsize=(8, 6))
    plt.stem(np.arange(len(cooks)), cooks, markerfmt=",", use_line_collection=True)
    plt.title("Cook's Distance")
    plt.xlabel('Observation Index')
    plt.ylabel("Cook's Distance")
    plt.show()
    
    
    plt.figure(figsize=(8, 6))
    plt.scatter(result, df['Log_Video_Median_Velocity'], alpha=0.5)
    plt.plot([min(result), max(result)], [min(result), max(result)], color='red', linestyle='--')
    plt.xlabel('Fitted Values')
    plt.ylabel('Actual Log Video Median Velocity')
    plt.title('Predicted vs Actual Values')
    plt.show()

    # Effect plot for Age
    ages = np.linspace(df['Age'].min(), df['Age'].max(), 100)
    pressures = [df['Pressure'].mean()] * 100
    predicted_log_velocity = result.predict(pd.DataFrame({'Age': ages, 'Pressure': pressures}))

    plt.figure(figsize=(8, 6))
    plt.plot(ages, predicted_log_velocity)
    plt.xlabel('Age')
    plt.ylabel('Predicted Log Video Median Velocity')
    plt.title('Effect of Age on Log Video Median Velocity')
    plt.show()

    # Effect plot for Pressure
    ages = [df['Age'].mean()] * 100
    pressures = np.linspace(df['Pressure'].min(), df['Pressure'].max(), 100)
    predicted_log_velocity = result.predict(pd.DataFrame({'Age': ages, 'Pressure': pressures}))

    plt.figure(figsize=(8, 6))
    plt.plot(pressures, predicted_log_velocity)
    plt.xlabel('Pressure')
    plt.ylabel('Predicted Log Video Median Velocity')
    plt.title('Effect of Pressure on Log Video Median Velocity')
    plt.show()

    # Extract random effects
    random_effects = result.random_effects

    # Plot random intercepts
    random_intercepts = [re['Group'] for re in random_effects.values()]
    plt.figure(figsize=(8, 6))
    plt.bar(range(len(random_intercepts)), random_intercepts)
    plt.xlabel('Participant')
    plt.ylabel('Random Intercept')
    plt.title('Random Intercepts by Participant')
    plt.show()




def main(verbose = False):
    if platform.system() == 'Windows':
        if 'gt8mar' in os.getcwd():
            path = 'C:\\Users\\gt8mar\\capillary-flow\\results\\summary_df_test.csv'
            classified_kymos_path = 'C:\\Users\\gt8mar\\capillary-flow\\classified_kymos_real.csv'
        else:
            path = 'C:\\Users\\gt8ma\\capillary-flow\\results\\summary_df_test.csv'
            classified_kymos_path = 'C:\\Users\\gt8ma\\capillary-flow\\classified_kymos.csv'
    else:
        path = '/hpc/projects/capillary-flow/results/summary_df_test.csv'
        classified_kymos_path = '/hpc/projects/capillary-flow/results/classified_kymos.csv'

    summary_df = pd.read_csv(path)
    classified_kymos_df = pd.read_csv(classified_kymos_path)
    second_classified_kymos_df = pd.read_csv('C:\\Users\\gt8mar\\capillary-flow\\classified_kymos_part28_to_part32.csv')
    third_classified_kymos_df = pd.read_csv('C:\\Users\\gt8mar\\capillary-flow\\classified_kymos_part33_to_part81.csv')
    total_classified_kymos_df = pd.concat([second_classified_kymos_df, third_classified_kymos_df], ignore_index=True)
    # write to csv
    total_classified_kymos_df.to_csv('C:\\Users\\gt8mar\\capillary-flow\\classified_kymos_part28_to_part81.csv', index=False)
    metadata_df = compile_metadata()
    # merge metadata with second_classified_kymos_df to add metadata to the second classified kymos.
    total_classified_kymos_df = pd.merge(total_classified_kymos_df, metadata_df, on=['Participant', 'Date', 'Location', 'Video'], how='left')
    # print second classified kymos to csv
    # total_classified_kymos_df.to_csv('C:\\Users\\gt8mar\\capillary-flow\\classified_kymos_testing_part28_to_part32.csv', index=False)
    # remove all rows with 'SET' != 'set01'
    total_classified_kymos_df = total_classified_kymos_df[total_classified_kymos_df['SET'] == 'set01']
    # remove all rows with 'Second_Classification' == 'Unclear'
    total_classified_kymos_df = total_classified_kymos_df[total_classified_kymos_df['Second_Classification'] != 'Unclear']
    # Extract the capillary name from the image path for second classified kymos
    total_classified_kymos_df['Capillary_new'] = total_classified_kymos_df['Image_Path'].apply(extract_capillary)
    total_classified_kymos_df['Capillary'] = total_classified_kymos_df['Capillary_new']
    total_classified_kymos_df['Corrected Velocity'] = total_classified_kymos_df['Classified_Velocity']

    # Round all 'Pressure' values to 1 decimal place
    total_classified_kymos_df['Pressure'] = total_classified_kymos_df['Pressure'].round(1)

    # sort by participant, date, location, video, capillary
    total_classified_kymos_df = total_classified_kymos_df.sort_values(by=['Participant', 'Date', 'Location', 'Video', 'Capillary']).reset_index(drop=True)

    # calculate age for each participant from 'Date' (format YYMMDD) and 'Birthday' (format YYYYMMDD)
    total_classified_kymos_df['Age'] = total_classified_kymos_df.apply(lambda x: calculate_age(x['Date'], x['Birthday']), axis=1)

    # create 'SYS_BP' column from 'BP' column  
    total_classified_kymos_df[['SYS_BP', 'DIA_BP']] = total_classified_kymos_df['BP'].str.split('/', expand=True).astype(int)

    # Drop all duplicate rows with the same 'Participant', 'Date', 'Location', 'Video', 'Capillary'
    total_classified_kymos_df = total_classified_kymos_df.drop_duplicates(subset=['Participant', 'Date', 'Location', 'Video', 'Capillary']).reset_index(drop=True)                 
                                                                                                    
    # Extract the capillary name from the image path for original classified kymos
    classified_kymos_df['Capillary'] = classified_kymos_df['Image_Path'].apply(extract_capillary)

    # sort by participant, date, location, video, capillary
    classified_kymos_df = classified_kymos_df.sort_values(by=['Participant', 'Date', 'Location', 'Video', 'Capillary']).reset_index(drop=True)

    
    # Merge the dataframes on the common columns
    summary_df = pd.merge(summary_df, classified_kymos_df[['Participant', 'Date', 'Location', 'Video', 'Capillary', 'Classified_Velocity']], 
                         on=['Participant', 'Date', 'Location', 'Video', 'Capillary'], how='outer')
    
    # take 'Sex' from the combined metadata and add it to summary_df for each participant
    summary_df = pd.merge(summary_df, metadata_df[['Participant', 'Sex']], on='Participant', how='left')
    # set participant part20 'Sex' to 'F' as it is missing in the metadata
    summary_df.loc[summary_df['Participant'] == 'part20', 'Sex'] = 'F'
    summary_df.loc[summary_df['Participant'] == 'part21', 'Sex'] = 'M'
    summary_df.loc[summary_df['Participant'] == 'part22', 'Sex'] = 'M'

    
    # Save or display the resulting dataframe
    # merged_df.to_csv('C:\\Users\\gt8ma\\capillary-flow\\merged_csv.csv', index=False)

    # If there is a value in "Classified Velocity" overwrite the value in "Corrected Velocity" with that value:
    summary_df['Corrected Velocity'] = np.where(summary_df['Classified_Velocity'].notnull(), summary_df['Classified_Velocity'], summary_df['Corrected Velocity'])

    # summary_df.to_csv('C:\\Users\\gt8mar\\capillary-flow\\merged_csv2.csv', index=False)

    # if row has no "Capillary_new" value, copy the "Capillary" value to "Capillary_new"
    summary_df['Capillary_new'] = np.where(summary_df['Capillary_new'].isnull(), summary_df['Capillary'], summary_df['Capillary_new'])
    summary_df = summary_df.drop(columns=['Capillary'])
    summary_df = summary_df.rename(columns={'Capillary_new': 'Capillary'})

    # Drop all duplicate rows with the same 'Participant', 'Date', 'Location', 'Video', 'Capillary'
    summary_df = summary_df.drop_duplicates(subset=['Participant', 'Date', 'Location', 'Video', 'Capillary']).reset_index(drop=True)

    # concatenate onto summary_df
    summary_df = pd.concat([summary_df, total_classified_kymos_df], ignore_index=True)
    # sort by participant, date, location, video, capillary
    summary_df = summary_df.sort_values(by=['Participant', 'Date', 'Location', 'Video', 'Capillary']).reset_index(drop=True)
    summary_df.to_csv('C:\\Users\\gt8mar\\capillary-flow\\merged_csv4.csv', index=False)

    
    old_subset = summary_df[summary_df['Age'] > 50]
    # print unique values of 'Participant' in old_subset
    print(old_subset['Participant'].unique())
    # drop nan values
    old_subset_no_nan = old_subset.dropna(subset=['Corrected Velocity'])
    young_subset = summary_df[summary_df['Age'] <= 50]
    # drop nan values
    young_subset_no_nan = young_subset.dropna(subset=['Corrected Velocity'])

    # plot_histograms(summary_df, 'Age')
    # plot_histograms(summary_df, 'SYS_BP')
    stat, p = mannwhitneyu(old_subset_no_nan['Corrected Velocity'], young_subset_no_nan['Corrected Velocity'], alternative='two-sided')      # could also use 'less' or 'greater'
    print('Statistics=%.3f, p=%.5f' % (stat, p))
    # interpret
    alpha = 0.05
    if p > alpha:
        print('Same distribution (fail to reject H0)')
    else:
        print('Different distribution (reject H0)')
    
    # # print(summary_df.head())

    # plot_densities(summary_df)
    # plot_densities_pressure(summary_df)
    # plot_hist_pressure(summary_df, density=True)
    
    # create a subset of summary_df with no pressure values greater than 1.2
    summary_df_no_high_pressure = summary_df[summary_df['Pressure'] <= 1.2]
    old_nhp = summary_df_no_high_pressure[summary_df_no_high_pressure['Age'] > 50]
    young_nhp = summary_df_no_high_pressure[summary_df_no_high_pressure['Age'] <= 50]
    normbp_nhp = summary_df_no_high_pressure[summary_df_no_high_pressure['SYS_BP'] <= 120]
    highbp_nhp = summary_df_no_high_pressure[summary_df_no_high_pressure['SYS_BP'] > 120]

    # compute difference in median for old and young
    old_median = old_nhp['Corrected Velocity'].median()
    young_median = young_nhp['Corrected Velocity'].median()
    print(f'Old Median: {old_median}, Young Median: {young_median}')

    # # compute p value for difference in median for old and young
    # stat, p = mannwhitneyu(old_nhp['Corrected Velocity'], young_nhp['Corrected Velocity'])      # could also use 'less' or 'greater'  , alternative='two-sided'
    # print('Statistics=%.3f, p=%.5f' % (stat, p))

    # plot_box_and_whisker(summary_df_no_high_pressure, old_nhp, young_nhp, column = 'Corrected Velocity', variable = 'Age', log_scale=True)
    # plot_box_and_whisker(summary_df_no_high_pressure, highbp_nhp, normbp_nhp, column = 'Corrected Velocity', variable='SYS_BP', log_scale=True)
    # plot_violin(summary_df_no_high_pressure, old_nhp, young_nhp, 'Corrected Velocity', True)
    # plot_hist_pressure(summary_df_no_high_pressure, density=True)
    # plot_densities(summary_df_no_high_pressure)

    # plot_hist_specific_pressure(summary_df, 0.2, density=True, hist=False)
    # plot_hist_specific_pressure(summary_df, 0.8, density=True, hist=False)
    # plot_hist_specific_pressure(summary_df, 1.2, density=True, hist=False) 

    # plot_hist_comp_pressure(summary_df, density=True, hist=False)
    # plot_densities(summary_df_no_high_pressure)
    # plot_cdf(summary_df_no_high_pressure['Corrected Velocity'], subsets= [summary_df_no_high_pressure[summary_df_no_high_pressure['Age'] > 50]['Corrected Velocity'], summary_df_no_high_pressure[summary_df_no_high_pressure['Age'] <= 50]['Corrected Velocity']], labels=['Entire Dataset', 'Old', 'Young'], title = 'CDF Comparison of velocities by Age')    
    # plot_cdf(summary_df_no_high_pressure['Corrected Velocity'], subsets= [summary_df_no_high_pressure[summary_df_no_high_pressure['SYS_BP'] > 120]['Corrected Velocity'], summary_df_no_high_pressure[summary_df_no_high_pressure['SYS_BP'] <= 120]['Corrected Velocity']], labels=['Entire Dataset', 'High BP', 'Normal BP'], title = 'CDF Comparison of velocities by BP nhp')
    
    # plot cdf for high bp old, high bp young, low bp old, low bp young
    highBP_old = summary_df[(summary_df['SYS_BP'] > 120) & (summary_df['Age'] > 50)]['Corrected Velocity']
    highBP_young = summary_df[(summary_df['SYS_BP'] > 120) & (summary_df['Age'] <= 50)]['Corrected Velocity']
    normBP_old = summary_df[(summary_df['SYS_BP'] <= 120) & (summary_df['Age'] > 50)]['Corrected Velocity']
    normBP_young = summary_df[(summary_df['SYS_BP'] <= 120) & (summary_df['Age'] <= 50)]['Corrected Velocity']

    highBP_old_nhp = summary_df_no_high_pressure[(summary_df_no_high_pressure['SYS_BP'] > 120) & (summary_df_no_high_pressure['Age'] > 50)]['Corrected Velocity']
    highBP_young_nhp = summary_df_no_high_pressure[(summary_df_no_high_pressure['SYS_BP'] > 120) & (summary_df_no_high_pressure['Age'] <= 50)]['Corrected Velocity']
    normBP_old_nhp = summary_df_no_high_pressure[(summary_df_no_high_pressure['SYS_BP'] <= 120) & (summary_df_no_high_pressure['Age'] > 50)]['Corrected Velocity']
    normBP_young_nhp = summary_df_no_high_pressure[(summary_df_no_high_pressure['SYS_BP'] <= 120) & (summary_df_no_high_pressure['Age'] <= 50)]['Corrected Velocity']

    # plot_cdf(summary_df_no_high_pressure['Corrected Velocity'], subsets= [highBP_old_nhp, highBP_young_nhp, normBP_old_nhp, normBP_young_nhp], labels=['Entire Dataset', 'High BP Old', 'High BP Young', 'Normal BP Old', 'Normal BP Young'], title = 'CDF Comparison of velocities by Age and BP')
    # plot_cdf_comp_pressure(summary_df)

    
    area_scores_df = calculate_area_score(summary_df_no_high_pressure, log = True, plot=False)
    # add Age-Scores to summary_df_no_high_pressure
    summary_df_no_high_pressure = summary_df_no_high_pressure.merge(area_scores_df, on='Participant', how='inner')


    # summary_metrics = calculate_metrics(summary_df['Corrected Velocity'])
    # print(summary_metrics)
    
    skewness = []
    kurtosis = []
    ecdf_fn = empirical_cdf_fn(summary_df['Corrected Velocity'])
    ks_statistic_df = pd.DataFrame(columns=['Participant', 'KS Statistic', 'KS P-Value', 'EMD Score'])
    for participant in summary_df['Participant'].unique():
        participant_df = summary_df[summary_df['Participant'] == participant]
        participant_df_nhp = summary_df_no_high_pressure[summary_df_no_high_pressure['Participant'] == participant]
        participant_metrics = calculate_metrics(participant_df['Corrected Velocity'])
        skewness.append([participant,participant_metrics['skewness']])
        kurtosis.append([participant,participant_metrics['kurtosis']])
        ks_statistic, p_value = kstest(participant_df['Corrected Velocity'], ecdf_fn)
        emd_score = wasserstein_distance(participant_df['Corrected Velocity'], summary_df['Corrected Velocity'])
        ks_statistic_df = pd.concat([ks_statistic_df, pd.DataFrame({'Participant': [participant], 'KS Statistic': [ks_statistic], 'KS P-Value': [p_value], 'EMD Score': [emd_score]})])
        # plot_ks_statistic(participant_df['Corrected Velocity'], summary_df['Corrected Velocity'])
    
        # # Plot density
        # sns.kdeplot(summary_df['Corrected Velocity'], label='Entire Dataset', fill=True)
        # sns.kdeplot(participant_df['Corrected Velocity'], label=participant, fill=True, alpha=0.5)
        # plt.legend()
        # plt.title('Density Plot of Entire Dataset vs. Subset')
        # plt.show()

        # # Plot CDF
        # plot_cdf(summary_df['Corrected Velocity'], subsets= [participant_df['Corrected Velocity']], labels=['Entire Dataset', participant], title = f'CDF Comparison of velocities for {participant}')
        # plot_cdf(summary_df_no_high_pressure['Corrected Velocity'], subsets= [participant_df_nhp['Corrected Velocity']], labels=['Entire Dataset', participant], title = f'CDF Comparison of velocities for {participant} nhp', write=False)
        # plot_cdf_comp_pressure(participant_df)
        # plot_cdf_comp_pressure(participant_df_nhp)    
    
    # merge ks statistic df with summary df
    summary_df_no_high_pressure = summary_df_no_high_pressure.merge(ks_statistic_df, on='Participant', how='inner')

    # Drop sex column
    # summary_df_no_high_pressure = summary_df_no_high_pressure.drop(columns=['Sex'])

    # TODO load this from metadata
    # Input sex values for each participant 
    # sex_list = [['part09', 'F'], ['part10', 'F'], ['part11', 'M'], ['part12', 'F'], ['part13', 'M'], ['part14', 'M'], 
    #             ['part15', 'M'], ['part16', 'F'], ['part17', 'M'], ['part18', 'F'], ['part19', 'M'], ['part20', 'F'], 
    #             ['part21', 'M'], ['part22', 'M'], ['part23', 'F'], ['part25', 'F'], ['part26', 'M'], ['part27', 'F'], 
    #             ['part28', 'M'], ['part29', 'F'], ['part30', 'M'], ['part31', 'M'], ['part32', 'M']]
    
    # sex_df = pd.DataFrame(sex_list, columns=['Participant', 'Sex'])
    # summary_df_no_high_pressure = summary_df_no_high_pressure.merge(sex_df, on='Participant', how='inner')
    # print(summary_df_no_high_pressure)

    male_subset = summary_df_no_high_pressure[summary_df_no_high_pressure['Sex']=='M']
    female_subset = summary_df_no_high_pressure[summary_df_no_high_pressure['Sex']=='F']

    summary_df_nhp_video_medians = calculate_video_median_velocity(summary_df_no_high_pressure)
    old_nhp_video_medians = summary_df_nhp_video_medians[summary_df_nhp_video_medians['Age'] > 50]
    young_nhp_video_medians = summary_df_nhp_video_medians[summary_df_nhp_video_medians['Age'] <= 50]
    normbp_nhp_video_medians = summary_df_nhp_video_medians[summary_df_nhp_video_medians['SYS_BP'] <= 120]
    highbp_nhp_video_medians = summary_df_nhp_video_medians[summary_df_nhp_video_medians['SYS_BP'] > 120]
    male_medians_subset = summary_df_nhp_video_medians[summary_df_nhp_video_medians['Sex']=='M']
    female_medians_subset = summary_df_nhp_video_medians[summary_df_nhp_video_medians['Sex']=='F']

    """
    -------- This is where I am running stuff rn --------
    """
    # remove part21, part22, part24
    summary_df_nhp_video_medians = summary_df_nhp_video_medians[~summary_df_nhp_video_medians['Participant'].isin(['part21', 'part22', 'part24', 'part23'])]
    # summary_df_nhp_video_medians = summary_df_nhp_video_medians[~summary_df_nhp_video_medians['Participant'].isin(['part22', 'part24'])]
    # plot_medians_pvals(summary_df_nhp_video_medians)
    # analyze_velocity_influence(summary_df_nhp_video_medians)
    perform_anova_analysis(summary_df_nhp_video_medians, log=False, plot = False)
    # table_fig = summarize_set01()
    # print(table_fig)
    # plot_box_and_whisker(summary_df_nhp_video_medians, highbp_nhp_video_medians, normbp_nhp_video_medians, column = 'Video Median Velocity', variable='SYS_BP', log_scale=True)
    plot_cdf(summary_df_nhp_video_medians['Video Median Velocity'], 
             subsets= [old_nhp_video_medians['Video Median Velocity'], young_nhp_video_medians['Video Median Velocity']], 
             labels=['Entire Dataset', 'Old', 'Young'], title = 'CDF Comparison of Video Median Velocities by Age',
             write =True, variable='Age')
    # plot_individual_cdfs(summary_df_nhp_video_medians)
    plot_cdf(summary_df_nhp_video_medians['Video Median Velocity'], 
             subsets= [highbp_nhp_video_medians['Video Median Velocity'], normbp_nhp_video_medians['Video Median Velocity']], 
             labels=['Entire Dataset', 'High BP', 'Normal BP'], title = 'CDF Comparison of Video Median Velocities by BP nhp',
             write = True, variable='SYS_BP')
    plot_cdf(summary_df_nhp_video_medians['Video Median Velocity'], 
             subsets=[male_medians_subset['Video Median Velocity'], female_medians_subset['Video Median Velocity']],
                labels=['Entire Dataset', 'Male', 'Female'], title='CDF Comparison of Video Median Velocities by Sex', 
                normalize = False, variable='Sex', write=True)
    
    # ks_2samp_stat_age, ks_2samp_p_age = ks_2samp(old_nhp_video_medians['Video Median Velocity'], young_nhp_video_medians['Video Median Velocity'])
    # ks_2samp_stat_bp, ks_2samp_p_bp = ks_2samp(highbp_nhp_video_medians['Video Median Velocity'], normbp_nhp_video_medians['Video Median Velocity'])
    # ks_2samp_stat_sex, ks_2samp_p_sex = ks_2samp(male_medians_subset['Video Median Velocity'], female_medians_subset['Video Median Velocity'])
    # print (f'KS 2 Sample Statistic for Age: {ks_2samp_stat_age}, p-value: {ks_2samp_p_age}')
    # print (f'KS 2 Sample Statistic for BP: {ks_2samp_stat_bp}, p-value: {ks_2samp_p_bp}')
    # print (f'KS 2 Sample Statistic for Sex: {ks_2samp_stat_sex}, p-value: {ks_2samp_p_sex}')
    
    # make an age group column for summary_df_nhp_video_medians
    summary_df_nhp_video_medians['Age_Group'] = np.where(summary_df_nhp_video_medians['Age'] >= 50, 'Above 50', 'Below 50')
    summary_df_nhp_video_medians['Video_Median_Velocity'] = summary_df_nhp_video_medians['Video Median Velocity']
    summary_df_nhp_video_medians['Log_Video_Median_Velocity'] = np.log((summary_df_nhp_video_medians['Video Median Velocity']+1))

    # Convert age group to categorical variable
    summary_df_nhp_video_medians['Age_Group'] = pd.Categorical(summary_df_nhp_video_medians['Age_Group'], categories=['Below 50', 'Above 50'], ordered=True)
    gee_model = smf.gee('Log_Video_Median_Velocity ~ Age + Pressure', groups=summary_df_nhp_video_medians['Participant'], data=summary_df_nhp_video_medians, cov_struct=sm.cov_struct.Autoregressive() )   #family=sm.families.Poisson()
    gee_results = gee_model.fit()

    # Print the results
    print('GEE Results for Age Group:')
    print(gee_results.summary())
    # print(gee_results.summary().as_latex())

    mixed_model = smf.mixedlm('Log_Video_Median_Velocity ~ Age + Pressure', summary_df_nhp_video_medians, groups=summary_df_nhp_video_medians['Participant'], re_formula='~Pressure') #re_formula=1  #family=sm.families.Poisson()
    mixed_results = mixed_model.fit()  
    print('Mixed Model Results for Age Group and Pressure:')
    print(mixed_results.summary())
    # print(mixed_results.summary().as_latex())

    # plot_models(summary_df_nhp_video_medians, mixed_results, variable='Age', log=True)
    



    # plot_cdf_comp_pressure(summary_df_nhp_video_medians)

    # make subset of age for participants under 25
    # under_25 = summary_df_no_high_pressure[summary_df_no_high_pressure['Age'] < 25]
    # plot_velocity_vs_diameter(under_25, hue = 'Pressure')
    # plot_velocity_vs_diameter2(summary_df_no_high_pressure, hue = 'Age')
   
    """ Below here is dimless stuff"""
    # summary_df_dimless = add_dimensionless_velocity(summary_df_no_high_pressure)
    # dimensionless_velocities = summary_df_dimless['Dimensionless Velocity']
    # # print number of nan values
    # print(f'Number of nan values in dimensionless velocities: {dimensionless_velocities.isna().sum()}')
    # # plot average viscocities for each participant
    # # replace 'Corrected Velocity' values with 'Dimensionless Velocity' in summary_df_dimless
    # # summary_df_dimless['Corrected Velocity'] = np.log(summary_df_dimless['Corrected Velocity']) /summary_df_dimless['Dimensionless Velocity']
    # plot_cdf(summary_df_dimless['Dimensionless Velocity'], subsets= [summary_df_dimless[summary_df_dimless['Age'] > 50]['Dimensionless Velocity'], summary_df_dimless[summary_df_dimless['Age'] <= 50]['Dimensionless Velocity']], labels=['Entire Dataset', 'Old', 'Young'], title = 'CDF Comparison of Dimensionless Velocities by Age', write=True, variable='Age')
    # plot_cdf(summary_df_dimless['Dimensionless Velocity'], subsets= [summary_df_dimless[summary_df_dimless['SYS_BP'] > 120]['Dimensionless Velocity'], summary_df_dimless[summary_df_dimless['SYS_BP'] <= 120]['Dimensionless Velocity']], labels=['Entire Dataset', 'High BP', 'Normal BP'], title = 'CDF Comparison of Dimensionless Velocities by BP', write=True, variable='SYS_BP')
    # plot_cdf(summary_df_dimless['Dimensionless Velocity'], subsets= [summary_df_dimless[summary_df_dimless['Sex'] == 'M']['Dimensionless Velocity'], summary_df_dimless[summary_df_dimless['Sex'] == 'F']['Dimensionless Velocity']], labels=['Entire Dataset', 'Male', 'Female'], title = 'CDF Comparison of Dimensionless Velocities by Sex', write=True, variable = 'Sex')
    # plot_CI(summary_df_dimless, variable = 'Age', ci_percentile=95, dimensionless = True)
    # plot_CI(summary_df_dimless, variable = 'SYS_BP', ci_percentile=95, dimensionless=True)
    # plot_CI(summary_df_dimless, variable = 'Sex', ci_percentile=95, dimensionless=True)
    
    # # make the same plots for medians:
    # summary_df_dimless_video_medians = calculate_video_median_velocity(summary_df_dimless, dimensionless=True)
    # old_nhp_video_medians_dimless = summary_df_dimless_video_medians[summary_df_dimless_video_medians['Age'] > 50]
    # young_nhp_video_medians_dimless = summary_df_dimless_video_medians[summary_df_dimless_video_medians['Age'] <= 50]
    # normbp_nhp_video_medians_dimless = summary_df_dimless_video_medians[summary_df_dimless_video_medians['SYS_BP'] <= 120]
    # highbp_nhp_video_medians_dimless = summary_df_dimless_video_medians[summary_df_dimless_video_medians['SYS_BP'] > 120]
    # plot_cdf(summary_df_dimless_video_medians['Video Median Dimensionless Velocity'], subsets= [old_nhp_video_medians_dimless['Video Median Dimensionless Velocity'], 
    #             young_nhp_video_medians_dimless['Video Median Dimensionless Velocity']], labels=['Entire Dataset', 'Old', 'Young'], 
    #             title = 'CDF Comparison of Video Median Dimensionless Velocities by Age', write =True, variable='Age')
    # plot_cdf(summary_df_dimless_video_medians['Video Median Dimensionless Velocity'], subsets= [highbp_nhp_video_medians_dimless['Video Median Dimensionless Velocity'], normbp_nhp_video_medians_dimless['Video Median Dimensionless Velocity']], labels=['Entire Dataset', 'High BP', 'Normal BP'], title = 'CDF Comparison of Video Median Dimensionless Velocities by BP nhp',
    #             write = True, variable='SYS_BP')
    # plot_cdf(summary_df_dimless_video_medians['Video Median Dimensionless Velocity'], subsets= [summary_df_dimless_video_medians[summary_df_dimless_video_medians['Sex'] == 'M']['Video Median Dimensionless Velocity'], summary_df_dimless_video_medians[summary_df_dimless_video_medians['Sex']=='F']['Video Median Dimensionless Velocity']], 
    #          labels=['Entire Dataset', 'Men', 'Women'], title='CDF Comparison of Video Median Dimensionless Velocities by Sex', write=True , variable='Sex')
    # plot_CI(summary_df_dimless_video_medians, variable = 'Age', ci_percentile=95, dimensionless = True, video_median = True)
    # plot_CI(summary_df_dimless_video_medians, variable = 'SYS_BP', ci_percentile=95, dimensionless=True, video_median = True)
    # plot_CI(summary_df_dimless_video_medians, variable = 'Sex', ci_percentile=95, dimensionless=True, video_median = True)


    """
    ------------------ back to mess ------------------
    """
    # incorrect_vels = get_bad_apples(summary_df_no_high_pressure)
    # save to csv
    # incorrect_vels.to_csv('C:\\Users\\gt8mar\\capillary-flow\\incorrect_vels.csv', index=False)

    # plot_median_velocity_of_videos(summary_df_nhp_video_medians)
    # make a copy of summary_df_nhp_video_medians where we replace 'Velocity' with 'Video Median Velocity'
    summary_df_nhp_video_medians_copy = summary_df_nhp_video_medians.copy()
    # remove the 'Corrected Velocity' column
    summary_df_nhp_video_medians_copy = summary_df_nhp_video_medians_copy.drop(columns=['Corrected Velocity'])
    # print(f'the length of summary_df_nhp_video_medians_copy is {len(summary_df_nhp_video_medians_copy)}')
    # print(f'the length of summary_df_no_high_pressure is {len(summary_df_no_high_pressure)}')
    summary_df_nhp_video_medians_copy = summary_df_nhp_video_medians_copy.rename(columns={'Video Median Velocity': 'Corrected Velocity'})
    # plot_box_whisker_pressure(summary_df_nhp_video_medians_copy, variable='Age', log_scale=False)
    # plot_CI_overlaps(summary_df_nhp_video_medians_copy, ci_percentile=95, variable='SYS_BP')
    # plot_CI_overlaps(summary_df_nhp_video_medians_copy, ci_percentile=95, variable='Age')
    # plot_CI_overlaps(summary_df_nhp_video_medians_copy, ci_percentile=95, variable='Sex')
    # plot_CI(summary_df_nhp_video_medians_copy, variable = 'Sex', ci_percentile=95, write = True)
    # plot_CI(summary_df_nhp_video_medians_copy, variable = 'Age', ci_percentile=95, write = True)
    # plot_CI(summary_df_nhp_video_medians_copy, variable = 'SYS_BP', ci_percentile=95, write = True)

    summary_df_nhp_video_medians_copy = summary_df_nhp_video_medians_copy.drop(columns=['Age-Score', 'Log Age-Score'])
    medians_area_scores_df = calculate_area_score(summary_df_nhp_video_medians_copy, log = True, plot=False)
    # add Age-Scores to summary_df_nhp_video_medians_copy
    summary_df_nhp_video_medians_copy = summary_df_nhp_video_medians_copy.merge(medians_area_scores_df, on='Participant', how='inner')
    # print columns of summary_df_nhp_video_medians_copy
    # print(summary_df_nhp_video_medians_copy.columns)
    plot_area_score(summary_df_nhp_video_medians_copy, log = True, write = True)
    # print age-score of participant 33
    # print("The area score of participant 33 is:")
    # print(summary_df_nhp_video_medians_copy[summary_df_nhp_video_medians_copy['Participant'] == 'part33']['Age-Score'])
    # print(summary_df_nhp_video_medians_copy[summary_df_nhp_video_medians_copy['Participant'] == 'part33']['Log Age-Score'])
    # print the unique blood pressure of all participants older than 50 with a positive log age-score
    weirdbps = summary_df_nhp_video_medians_copy[(summary_df_nhp_video_medians_copy['Age'] > 50) & (summary_df_nhp_video_medians_copy['Log Age-Score'] > 0)]['SYS_BP'].unique()
    print(weirdbps)
    # print participant numbers of participants with a positive log age-score and are older than 50
    weird_participants = summary_df_nhp_video_medians_copy[(summary_df_nhp_video_medians_copy['Age'] > 50) & (summary_df_nhp_video_medians_copy['Log Age-Score'] > 0)]['Participant'].unique()
    print(weird_participants)

    plt.close()
    
    

                                  
    # Plot median velocity by participant
    median_velocity_per_participant = summary_df_no_high_pressure.groupby('Participant')['Corrected Velocity'].median().sort_values()
    sorted_participant_indices = {participant: index for index, participant in enumerate(median_velocity_per_participant.index)}
    

    # plt.figure(figsize=(10, 6))
    # plt.bar(sorted_participant_indices.values(), median_velocity_per_participant.values, width=0.5)
    # plt.xlabel('Participant')
    # plt.ylabel('Median Corrected Velocity')
    # plt.title('Median Corrected Velocity for Each Participant')
    # plt.xticks(list(sorted_participant_indices.values()), list(sorted_participant_indices.keys()), rotation=45)
    # plt.show()
        
    # run_regression(summary_df_no_high_pressure)

    summary_df_nhp_video_medians_copy = summary_df_nhp_video_medians_copy.rename(columns={'Area Score_y': 'Area Score', 'Log Area Score_y': 'Log Area Score'})

    summary_df_nhp_video_medians_copy = summary_df_nhp_video_medians_copy.rename(columns={'Age-Score_y': 'Age-Score', 'Log Age-Score_y': 'Log Age-Score'})

    # run_regression(summary_df_nhp_video_medians_copy)
    
    # plot_CI(summary_df_no_high_pressure)        
    get_dataset_characteristics(summary_df_nhp_video_medians_copy)

    
  
    # ####### Favorite Capillaries ######
    if platform.system() == 'Windows':
        if 'gt8mar' in os.getcwd():
            favorite_capillaries = pd.read_excel('C:\\Users\\gt8mar\\capillary-flow\\results\\velocities\\chosen_caps.xlsx', sheet_name='Sheet1')
        else:
            favorite_capillaries = pd.read_excel('C:\\Users\\gt8ma\\capillary-flow\\results\\velocities\\chosen_caps.xlsx', sheet_name='Sheet1')
    
    favorite_capillaries = favorite_capillaries.rename(columns={'Chosen Capillary': 'Capillary'})

    # slice summary_df into favorite capillaries if capillary, location, and participant match
    favorite_df = summary_df.merge(favorite_capillaries, on=['Participant', 'Location', 'Capillary'], how='inner')

    # # save to csv
    # # favorite_df.to_csv('C:\\Users\\gt8ma\\capillary-flow\\favorite_caps.csv', index=False)
    # # print(favorite_df.columns)

<<<<<<< HEAD
     # load favorite_caps.csv and merge with summary_df to keep updated velocity values
    favorite_df = pd.read_csv('C:\\Users\\gt8mar\\capillary-flow\\favorite_caps.csv')
=======
    # load favorite_caps.csv and merge with summary_df to keep updated velocity values
    favorite_df = pd.read_csv('C:\\Users\\gt8ma\\capillary-flow\\favorite_caps.csv')
>>>>>>> 51a24145
    # drop all rows with no values in 'Corrected Velocity'
    favorite_df = favorite_df.dropna(subset=['Velocity'])
    # for each row in favorite_df, add the "Corrected Velocity" from the same participant, location, video, and capillary in summary_df
    favorite_df['Corrected Velocity'] = favorite_df.apply(lambda row: summary_df[(summary_df['Participant'] == row['Participant']) & (summary_df['Location'] == row['Location']) & (summary_df['Video'] == row['Video']) & (summary_df['Capillary'] == row['Capillary'])]['Corrected Velocity'].values[0], axis=1)
<<<<<<< HEAD
    # print(favorite_df.columns)

=======
    print(favorite_df.columns)
>>>>>>> 51a24145

    # # remove part22 and part23
    # # favorite_df = favorite_df[~favorite_df['Participant'].isin(['part22', 'part23'])]
    
    # # plot_histograms(favorite_df, 'Age')
    # # plot_histograms(favorite_df, 'SYS_BP')
    
    # # plot_loc_histograms(favorite_df, 'Age')
    # # plot_loc_histograms(favorite_df, 'SYS_BP')
    # # plot_densities(favorite_df)

    favorite_df_no_high_pressure = favorite_df[favorite_df['Pressure'] <= 1.2]
    # print(f'The length of favorite_df_no_high_pressure is {len(favorite_df_no_high_pressure)}')
    # plot_CI(favorite_df_no_high_pressure, variable = 'Age', ci_percentile=95, write=False)
    # plot_CI(favorite_df_no_high_pressure, variable = 'Age', ci_percentile=95, method = 'mean', write=False)
    # plot_CI(favorite_df_no_high_pressure, variable = 'SYS_BP', ci_percentile=95, write=False)
    # plot_CI(favorite_df_no_high_pressure, variable = 'SYS_BP', ci_percentile=95, method = 'mean', write=False)

    # # plot_box_whisker_pressure(favorite_df_no_high_pressure, 'Age', log_scale=True)
    # # plot_box_whisker_pressure(favorite_df_no_high_pressure, 'SYS_BP', log_scale=True)
    # # plot_box_whisker_pressure(favorite_df_no_high_pressure, 'Age', log_scale=False)
    # # plot_box_whisker_pressure(favorite_df_no_high_pressure, 'SYS_BP', log_scale=False)

    # # plot_hist_pressure(favorite_df_no_high_pressure, density=True)
    # # plot_densities(favorite_df_no_high_pressure)
    # # plot_cdf(favorite_df_no_high_pressure['Corrected Velocity'], subsets= [favorite_df_no_high_pressure[favorite_df_no_high_pressure['Age'] > 50]['Corrected Velocity'], favorite_df_no_high_pressure[favorite_df_no_high_pressure['Age'] <= 50]['Corrected Velocity']], labels=['Entire Dataset', 'Old', 'Young'], title = 'CDF Comparison by Age')
    # # plot_cdf(favorite_df_no_high_pressure['Corrected Velocity'], subsets= [favorite_df_no_high_pressure[favorite_df_no_high_pressure['SYS_BP'] > 120]['Corrected Velocity'], favorite_df_no_high_pressure[favorite_df_no_high_pressure['SYS_BP'] <= 120]['Corrected Velocity']], labels=['Entire Dataset', 'High BP', 'Normal BP'], title = 'CDF Comparison by BP')


    # old_fav_nhp = favorite_df_no_high_pressure[(favorite_df_no_high_pressure['Age'] > 50)]['Corrected Velocity']
    # young_fav_nhp = favorite_df_no_high_pressure[(favorite_df_no_high_pressure['Age'] <= 50)]['Corrected Velocity']

    # area_scores_fav_df = calculate_area_score(favorite_df_no_high_pressure, plot = False, log = True)
    # favorite_df_no_high_pressure = favorite_df_no_high_pressure.merge(area_scores_fav_df, on='Participant', how='inner')

    # # # plot Age-Score vs age scatter
    # # plt.figure(figsize=(10, 6))
    # # plt.scatter(favorite_df_no_high_pressure['Age'], favorite_df_no_high_pressure['Age-Score'])
    # # plt.xlabel('Age')
    # # plt.ylabel('Age-Score')
    # # plt.title('Age-Score vs. Age')
    # # plt.show()

    # # # plot Age-Score vs age scatter for medians
    # # plt.figure(figsize=(10, 6))
    # # plt.scatter(summary_df_nhp_video_medians_copy['Age'], summary_df_nhp_video_medians_copy['Age-Score_x'])
    # # plt.scatter(summary_df_nhp_video_medians_copy['Age'], summary_df_nhp_video_medians_copy['Age-Score_y'])
    # # plt.scatter(favorite_df_no_high_pressure['Age'], favorite_df_no_high_pressure['Age-Score'])
    # # plt.xlabel('Age')
    # # plt.ylabel('Age-Score')
    # # plt.title('Age-Score vs. Age')
    # # plt.legend(['Corrected Velocity', 'Video Median Velocity', 'Favorite Capillaries'])
    # # plt.show()


    # highBP_old_fav_nhp = favorite_df_no_high_pressure[(favorite_df_no_high_pressure['SYS_BP'] > 120) & (favorite_df_no_high_pressure['Age'] > 50)]['Corrected Velocity']
    # highBP_young_fav_nhp = favorite_df_no_high_pressure[(favorite_df_no_high_pressure['SYS_BP'] > 120) & (favorite_df_no_high_pressure['Age'] <= 50)]['Corrected Velocity']
    # normBP_old_fav_nhp = favorite_df_no_high_pressure[(favorite_df_no_high_pressure['SYS_BP'] <= 120) & (favorite_df_no_high_pressure['Age'] > 50)]['Corrected Velocity']
    # normBP_young_fav_nhp = favorite_df_no_high_pressure[(favorite_df_no_high_pressure['SYS_BP'] <= 120) & (favorite_df_no_high_pressure['Age'] <= 50)]['Corrected Velocity']

    # # plot_cdf(favorite_df_no_high_pressure['Corrected Velocity'], subsets= [highBP_old_fav_nhp, highBP_young_fav_nhp, normBP_old_fav_nhp, normBP_young_fav_nhp], labels=['Entire Dataset', 'High BP Old', 'High BP Young', 'Normal BP Old', 'Normal BP Young'], title = 'CDF Comparison by Age and BP nhp')
    # # plot_hist_specific_pressure(favorite_df_no_high_pressure, 0.2, density=True, hist=False)
    # # plot_hist_specific_pressure(favorite_df_no_high_pressure, 0.8, density=True, hist=False)
    # # plot_hist_specific_pressure(favorite_df_no_high_pressure, 1.2, density=True, hist=False)
    # # plot_cdf_comp_pressure(favorite_df_no_high_pressure)

    # # plot_hist_comp_pressure(summary_df_no_high_pressure, density=True, hist=False)

    # favorite_metrics = calculate_metrics(favorite_df_no_high_pressure['Corrected Velocity'])

    # fav_area_scores_df = calculate_area_score(favorite_df_no_high_pressure, plot = False)
    # favorite_df_no_high_pressure = favorite_df_no_high_pressure.merge(fav_area_scores_df, on='Participant', how='inner')

    # ecdf_fn = empirical_cdf_fn(favorite_df_no_high_pressure['Corrected Velocity'])
    # ks_statistic_df = pd.DataFrame(columns=['Participant', 'KS Statistic', 'KS P-Value', 'EMD Score'])
    # for participant in favorite_df_no_high_pressure['Participant'].unique():
        # participant_df = favorite_df_no_high_pressure[favorite_df_no_high_pressure['Participant'] == participant]
        # participant_metrics = calculate_metrics(participant_df['Corrected Velocity'])
        # skewness.append([participant,participant_metrics['skewness']])
        # kurtosis.append([participant,participant_metrics['kurtosis']])
        # ks_statistic, p_value = kstest(participant_df['Corrected Velocity'], ecdf_fn)
        # emd_score = wasserstein_distance(participant_df['Corrected Velocity'], favorite_df_no_high_pressure['Corrected Velocity'])
        # ks_statistic_df = pd.concat([ks_statistic_df, pd.DataFrame({'Participant': [participant], 'KS Statistic': [ks_statistic], 'KS P-Value': [p_value], 'EMD Score': [emd_score]})])
        # plot_ks_statistic(participant_df['Corrected Velocity'], favorite_df_no_high_pressure['Corrected Velocity'])
 
    
    # # merge ks statistic df with summary df
    # favorite_df_no_high_pressure = favorite_df_no_high_pressure.merge(ks_statistic_df, on='Participant', how='inner')

    # # rename Age-Score columns to omit _x
    # favorite_df_no_high_pressure = favorite_df_no_high_pressure.rename(columns={'Age-Score_x': 'Age-Score', 'Log Age-Score_x': 'Log Age-Score'})
    # # run_regression(favorite_df_no_high_pressure, plot = True)
    


    # plot velocities for each participant:
    for participant in favorite_df_no_high_pressure['Participant'].unique():
        favorite_df_copy = favorite_df_no_high_pressure.copy()
        participant_df = favorite_df_copy[favorite_df_copy['Participant'] == participant]
        # Sort the data by 'Video':
        participant_df = participant_df.sort_values(by='Video')

<<<<<<< HEAD
=======
        

>>>>>>> 51a24145
        # if a video and the next video have the same pressure and location, average their "Corrected velocities and drop the first video row"
        for i in range(len(participant_df)-1):
            if (participant_df.iloc[i]['Pressure'] == participant_df.iloc[i+1]['Pressure']) and (participant_df.iloc[i]['Location'] == participant_df.iloc[i+1]['Location']):
                participant_df.iloc[i+1]['Corrected Velocity'] = (participant_df.iloc[i]['Corrected Velocity'] + participant_df.iloc[i+1]['Corrected Velocity']) / 2
                participant_df.iloc[i]['Corrected Velocity'] = None
            
        # drop rows with no Corrected Velocity
        participant_df = participant_df.dropna(subset=['Corrected Velocity'])
        
        # separate the data into locations
        grouped_df = participant_df.groupby('Location')
        locations = participant_df['Location'].unique()
        for location in locations:
            location_data = grouped_df.get_group(location)
            # plot the velocities with 'u' in the 'Up_Down' column
            location_data_up = location_data[location_data['Up_Down'] == 'u']
            location_data_down = location_data[location_data['Up_Down'] == 'd']

<<<<<<< HEAD
        # plot
            plt.figure(figsize=(6, 4))
            sns.lineplot(x='Pressure', y='Corrected Velocity', data=location_data_up, marker='o')
            sns.lineplot(x='Pressure', y='Corrected Velocity', data=location_data_down, marker='x')
            # set y axis to be 0 to 4000
            plt.ylim((0, 4000))
            plt.title(f'Corrected Velocities for {participant} at {location} with "Up" Pressure')
            plt.xlabel('Pressure')
            plt.ylabel('Velocity (um/s)')
            plt.show()
=======
            # # plot
            # plt.figure(figsize=(6, 4))
            # sns.lineplot(x='Pressure', y='Corrected Velocity', data=location_data_up, marker='o')
            # sns.lineplot(x='Pressure', y='Corrected Velocity', data=location_data_down, marker='x')
            # # set y axis to be 0 to 4000
            # plt.ylim((0, 4000))
            # plt.title(f'Corrected Velocities for {participant} at {location} with "Up" Pressure')
            # plt.xlabel('Pressure')
            # plt.ylabel('Velocity (um/s)')
            # plt.show()
>>>>>>> 51a24145

            # use trapezoidal rule to calculate area under the curve for each 'Up' and 'Down' curve
            # calculate area under datapoints using trapezoidal rule
            area_up = np.trapz(location_data_up['Corrected Velocity'], location_data_up['Pressure'])
            area_down = np.trapz(location_data_down['Corrected Velocity'], location_data_down['Pressure'])
            hysterisis = area_up - area_down
            antihysterisis = area_up + area_down
            # add to favorite_df_no_high_pressure
            favorite_df_no_high_pressure.loc[(favorite_df_no_high_pressure['Participant'] == participant) & (favorite_df_no_high_pressure['Location'] == location), 'Hysterisis'] = hysterisis
            favorite_df_no_high_pressure.loc[(favorite_df_no_high_pressure['Participant'] == participant) & (favorite_df_no_high_pressure['Location'] == location), 'Antihysterisis'] = antihysterisis

    # # plot scatter of age vs hysterisis
    plt.figure(figsize=(6, 4))  
    sns.scatterplot(x='Age', y='Antihysterisis', data=favorite_df_no_high_pressure[favorite_df_no_high_pressure['Participant']!='part09'])
    plt.title('Hysterisis vs Age')
    plt.xlabel('Age')
    plt.ylabel('Hysterisis')
    plt.show()

<<<<<<< HEAD


       
        # print(participant_df[['Participant', 'Capillary', 'Location', 'Video', 'Pressure', 'Corrected Velocity']])
=======
    #     # iterate through videos in order and see if the video following the current video has the same pressure. Print the participant, capillary, location, video, pressure, and corrected velocity for each video that has the same pressure as the following video.
    #     for i in range(len(participant_df)-1):
    #         if (participant_df.iloc[i]['Pressure'] == participant_df.iloc[i+1]['Pressure']) and (participant_df.iloc[i]['Pressure'] != 0.2):
    #             # print(participant_df.iloc[i][['Participant', 'Capillary', 'Location', 'Video', 'Pressure', 'Corrected Velocity']]) # TODO: average out or drop videos
    #             pass
    #     # print(participant_df[['Participant', 'Capillary', 'Location', 'Video', 'Pressure', 'Corrected Velocity']])
>>>>>>> 51a24145

        
        # Select columns to print:


        # plot_velocities(participant_df, write = False)
        # plot_densities_individual(summary_df, participant_df, participant)
        # plot_densities_pressure_individual(summary_df, participant_df, participant)
        # plot_cdf(favorite_df_no_high_pressure['Corrected Velocity'], 
        #          subsets=[favorite_df_no_high_pressure[favorite_df_no_high_pressure['Participant'] == participant]['Corrected Velocity']],
        #          labels=['Entire Dataset', participant], title=f'CDF Comparison of velocities for {participant}', 
        #          normalize = False)



    #     # Group the data by 'Capillary'
    #     grouped_df = participant_df.groupby('Capillary')
    #     # Get the unique capillary names
    #     capillaries = participant_df['Capillary'].unique()
    #     participant = participant_df['Participant'].unique()[0]
        


    #     # Plot each capillary's data in separate subplots
    #     for i, capillary in enumerate(capillaries):
    #         # print(f'Participant: {participant}, Capillary: {capillary}')
    #         capillary_data = grouped_df.get_group(capillary)
    #         capillary_data = capillary_data.copy()
    #         # decreases = capillary_data['Pressure'].diff() < 0
            
    #         # print(decreases)  

    #         # create column for "Up/down" in pressure by calling all videos after the maximum pressure 'down'
    #         capillary_data.loc[:, 'Up/Down'] = 'Up'
    #         max_pressure = capillary_data['Pressure'].max()
    #         max_index = capillary_data['Pressure'].idxmax()
    #         capillary_data.loc[max_index:, 'Up/Down'] = 'Down'

    #         # create function to fit a curve to the up and down data, respectively
    #         data_up = capillary_data[capillary_data['Up/Down'] == 'Up']
    #         data_down = capillary_data[capillary_data['Up/Down'] == 'Down']
    #         curve_up = plot_and_calculate_area(data_up, plot = False, normalize = False)
    #         curve_down = plot_and_calculate_area(data_down, plot = False, normalize = False)
    #         hysterisis = curve_up + curve_down
    #         # print(f'Participant: {participant}, Capillary: {capillary}, Hysterisis: {hysterisis}')
            
    #         # add hysterisis to the favorite_df
    #         favorite_df.loc[(favorite_df['Participant'] == participant) & (favorite_df['Capillary'] == capillary), 'Hysterisis'] = hysterisis
            
    # # # Plot scatter of age vs hysterisis 
    # # plt.figure(figsize=(10, 6))
    # # sns.scatterplot(x='Age', y='Hysterisis', data=favorite_df)
    # # plt.title('Hysterisis vs Age')
    # # plt.xlabel('Age')
    # # plt.ylabel('Hysterisis')
    # # plt.show()

    

           

                          
        


    return 0
    
if __name__ == '__main__':
    # to run the analysis code:
    main()
    # to make the summary_df_test file:
    # merge_vel_size(verbose=True)

    <|MERGE_RESOLUTION|>--- conflicted
+++ resolved
@@ -3846,23 +3846,14 @@
     # # favorite_df.to_csv('C:\\Users\\gt8ma\\capillary-flow\\favorite_caps.csv', index=False)
     # # print(favorite_df.columns)
 
-<<<<<<< HEAD
      # load favorite_caps.csv and merge with summary_df to keep updated velocity values
     favorite_df = pd.read_csv('C:\\Users\\gt8mar\\capillary-flow\\favorite_caps.csv')
-=======
-    # load favorite_caps.csv and merge with summary_df to keep updated velocity values
-    favorite_df = pd.read_csv('C:\\Users\\gt8ma\\capillary-flow\\favorite_caps.csv')
->>>>>>> 51a24145
     # drop all rows with no values in 'Corrected Velocity'
     favorite_df = favorite_df.dropna(subset=['Velocity'])
     # for each row in favorite_df, add the "Corrected Velocity" from the same participant, location, video, and capillary in summary_df
     favorite_df['Corrected Velocity'] = favorite_df.apply(lambda row: summary_df[(summary_df['Participant'] == row['Participant']) & (summary_df['Location'] == row['Location']) & (summary_df['Video'] == row['Video']) & (summary_df['Capillary'] == row['Capillary'])]['Corrected Velocity'].values[0], axis=1)
-<<<<<<< HEAD
     # print(favorite_df.columns)
 
-=======
-    print(favorite_df.columns)
->>>>>>> 51a24145
 
     # # remove part22 and part23
     # # favorite_df = favorite_df[~favorite_df['Participant'].isin(['part22', 'part23'])]
@@ -3965,11 +3956,8 @@
         # Sort the data by 'Video':
         participant_df = participant_df.sort_values(by='Video')
 
-<<<<<<< HEAD
-=======
         
 
->>>>>>> 51a24145
         # if a video and the next video have the same pressure and location, average their "Corrected velocities and drop the first video row"
         for i in range(len(participant_df)-1):
             if (participant_df.iloc[i]['Pressure'] == participant_df.iloc[i+1]['Pressure']) and (participant_df.iloc[i]['Location'] == participant_df.iloc[i+1]['Location']):
@@ -3988,7 +3976,53 @@
             location_data_up = location_data[location_data['Up_Down'] == 'u']
             location_data_down = location_data[location_data['Up_Down'] == 'd']
 
-<<<<<<< HEAD
+            # # plot
+            # plt.figure(figsize=(6, 4))
+            # sns.lineplot(x='Pressure', y='Corrected Velocity', data=location_data_up, marker='o')
+            # sns.lineplot(x='Pressure', y='Corrected Velocity', data=location_data_down, marker='x')
+            # # set y axis to be 0 to 4000
+            # plt.ylim((0, 4000))
+            # plt.title(f'Corrected Velocities for {participant} at {location} with "Up" Pressure')
+            # plt.xlabel('Pressure')
+            # plt.ylabel('Velocity (um/s)')
+            # plt.show()
+
+            # use trapezoidal rule to calculate area under the curve for each 'Up' and 'Down' curve
+            # calculate area under datapoints using trapezoidal rule
+            area_up = np.trapz(location_data_up['Corrected Velocity'], location_data_up['Pressure'])
+            area_down = np.trapz(location_data_down['Corrected Velocity'], location_data_down['Pressure'])
+            hysterisis = area_up - area_down
+            antihysterisis = area_up + area_down
+            # add to favorite_df_no_high_pressure
+            favorite_df_no_high_pressure.loc[(favorite_df_no_high_pressure['Participant'] == participant) & (favorite_df_no_high_pressure['Location'] == location), 'Hysterisis'] = hysterisis
+            favorite_df_no_high_pressure.loc[(favorite_df_no_high_pressure['Participant'] == participant) & (favorite_df_no_high_pressure['Location'] == location), 'Antihysterisis'] = antihysterisis
+
+    # # plot scatter of age vs hysterisis
+    plt.figure(figsize=(6, 4))  
+    sns.scatterplot(x='Age', y='Antihysterisis', data=favorite_df_no_high_pressure[favorite_df_no_high_pressure['Participant']!='part09'])
+    plt.title('Hysterisis vs Age')
+    plt.xlabel('Age')
+    plt.ylabel('Hysterisis')
+    plt.show()
+
+        # if a video and the next video have the same pressure and location, average their "Corrected velocities and drop the first video row"
+        for i in range(len(participant_df)-1):
+            if (participant_df.iloc[i]['Pressure'] == participant_df.iloc[i+1]['Pressure']) and (participant_df.iloc[i]['Location'] == participant_df.iloc[i+1]['Location']):
+                participant_df.iloc[i+1]['Corrected Velocity'] = (participant_df.iloc[i]['Corrected Velocity'] + participant_df.iloc[i+1]['Corrected Velocity']) / 2
+                participant_df.iloc[i]['Corrected Velocity'] = None
+            
+        # drop rows with no Corrected Velocity
+        participant_df = participant_df.dropna(subset=['Corrected Velocity'])
+        
+        # separate the data into locations
+        grouped_df = participant_df.groupby('Location')
+        locations = participant_df['Location'].unique()
+        for location in locations:
+            location_data = grouped_df.get_group(location)
+            # plot the velocities with 'u' in the 'Up_Down' column
+            location_data_up = location_data[location_data['Up_Down'] == 'u']
+            location_data_down = location_data[location_data['Up_Down'] == 'd']
+
         # plot
             plt.figure(figsize=(6, 4))
             sns.lineplot(x='Pressure', y='Corrected Velocity', data=location_data_up, marker='o')
@@ -3999,18 +4033,6 @@
             plt.xlabel('Pressure')
             plt.ylabel('Velocity (um/s)')
             plt.show()
-=======
-            # # plot
-            # plt.figure(figsize=(6, 4))
-            # sns.lineplot(x='Pressure', y='Corrected Velocity', data=location_data_up, marker='o')
-            # sns.lineplot(x='Pressure', y='Corrected Velocity', data=location_data_down, marker='x')
-            # # set y axis to be 0 to 4000
-            # plt.ylim((0, 4000))
-            # plt.title(f'Corrected Velocities for {participant} at {location} with "Up" Pressure')
-            # plt.xlabel('Pressure')
-            # plt.ylabel('Velocity (um/s)')
-            # plt.show()
->>>>>>> 51a24145
 
             # use trapezoidal rule to calculate area under the curve for each 'Up' and 'Down' curve
             # calculate area under datapoints using trapezoidal rule
@@ -4030,19 +4052,10 @@
     plt.ylabel('Hysterisis')
     plt.show()
 
-<<<<<<< HEAD
 
 
        
         # print(participant_df[['Participant', 'Capillary', 'Location', 'Video', 'Pressure', 'Corrected Velocity']])
-=======
-    #     # iterate through videos in order and see if the video following the current video has the same pressure. Print the participant, capillary, location, video, pressure, and corrected velocity for each video that has the same pressure as the following video.
-    #     for i in range(len(participant_df)-1):
-    #         if (participant_df.iloc[i]['Pressure'] == participant_df.iloc[i+1]['Pressure']) and (participant_df.iloc[i]['Pressure'] != 0.2):
-    #             # print(participant_df.iloc[i][['Participant', 'Capillary', 'Location', 'Video', 'Pressure', 'Corrected Velocity']]) # TODO: average out or drop videos
-    #             pass
-    #     # print(participant_df[['Participant', 'Capillary', 'Location', 'Video', 'Pressure', 'Corrected Velocity']])
->>>>>>> 51a24145
 
         
         # Select columns to print:
